--- conflicted
+++ resolved
@@ -80,12 +80,8 @@
 from dynkin_diagram import dynkin_diagram
 from cartan_matrix import cartan_matrix
 from coxeter_matrix import coxeter_matrix
-<<<<<<< HEAD
-from root_system import RootSystem
+from root_system import RootSystem, WeylDim
 
 from dlx import AllExactCovers, OneExactCover, DLXMatrix
 
-from multichoose_nk import MultichooseNK
-=======
-from root_system import RootSystem, WeylDim
->>>>>>> 513d49d6
+from multichoose_nk import MultichooseNK