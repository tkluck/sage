"""
Sage Runtime Environment

AUTHORS:

- \R. Andrew Ohana (2012): Initial version.

"""

########################################################################
#       Copyright (C) 2013 R. Andrew Ohana <andrew.ohana@gmail.com>
#
#  Distributed under the terms of the GNU General Public License (GPL)
#  as published by the Free Software Foundation; either version 2 of
#  the License, or (at your option) any later version.
#
#                  http://www.gnu.org/licenses/
########################################################################

import os, socket
import version

opj = os.path.join

# set default values for sage environment variables
# every variable can be overwritten by os.environ
SAGE_ENV = dict()

<<<<<<< HEAD
# $VAR will be expanded as the appropriate variable,
# so do not make recursive definitions
SAGE_ENV = {
        # system info
        'UNAME'            : os.uname()[0],
        'HOSTNAME'         : socket.gethostname().replace('-','_').replace('/','_').replace('\\','_'),
        'LOCAL_IDENTIFIER' : '$HOSTNAME.%s'%os.getpid(),

        # bunch of sage directories and files
        'SAGE_ROOT'        : None,
        'SAGE_LOCAL'       : opj('$SAGE_ROOT', 'local'),
        'SAGE_SHARE'       : opj('$SAGE_LOCAL', 'share'),
        'SAGE_EXTCODE'     : opj('$SAGE_SHARE', 'sage', 'ext'),
        'SAGE_LOGS'        : opj('$SAGE_ROOT', 'logs', 'pkgs'),
        'SAGE_SPKG_INST'   : opj('$SAGE_LOCAL', 'var', 'lib', 'sage', 'installed'),
        'SAGE_DOC'         : opj('$SAGE_SRC', 'doc'),
        'DOT_SAGE'         : opj(os.environ.get('HOME','$SAGE_ROOT'), '.sage'),
        # SAGE_LIB is the site-packages directory if the sage library
        # has been installed, otherwise it is the same of SAGE_SRC
        'SAGE_SRC'         : opj('$SAGE_ROOT', 'src'),
        'SAGE_LIB'         : os.path.dirname(os.path.dirname(__file__)),

        # misc
        'SAGE_URL'         : 'http://sage.math.washington.edu/sage/',
        'SAGE_VERSION'     : version.version,
        'SAGE_DATE'        : version.date,
        }

# set any variables that are already in os.environ
for var in SAGE_ENV:
=======
# Helper to build the SAGE_ENV dictionary
def _add_variable_or_fallback(key, fallback, force=False):
    """
    Set ``SAGE_ENV[key]``.

    If ``key`` is an environment variable, this is the
    value. Otherwise, the ``fallback`` is used.

    INPUT:

    - ``key`` -- string.

    - ``fallback`` -- anything.

    - ``force`` -- boolean (optional, default is ``False``). Whether
      to always use the fallback, regardless of environment variables.

    EXAMPLES::

        sage: import os, sage.env
        sage: sage.env.SAGE_ENV = dict()
        sage: os.environ['SAGE_FOO'] = 'foo'
        sage: sage.env._add_variable_or_fallback('SAGE_FOO', '---$SAGE_URL---')
        sage: sage.env.SAGE_FOO
        'foo'
        sage: sage.env.SAGE_ENV['SAGE_FOO']
        'foo'

    If the environment variable does not exist, the fallback is
    used. Previously-declared variables are replaced if they are
    prefixed with a dollar sign::

        sage: _ = os.environ.pop('SAGE_BAR', None)  # ensure that SAGE_BAR does not exist
        sage: sage.env._add_variable_or_fallback('SAGE_BAR', '---$SAGE_FOO---')
        sage: sage.env.SAGE_BAR
        '---foo---'
        sage: sage.env.SAGE_ENV['SAGE_BAR']
        '---foo---'
    """
    global SAGE_ENV
>>>>>>> ac5020e2
    try:
        import os
        value = os.environ[key]
    except KeyError:
        value = fallback
    if force:
        value = fallback
    for k,v in SAGE_ENV.iteritems():
        if isinstance(k, basestring):
            value = value.replace('$'+k, v)
    SAGE_ENV[key] = value
    globals()[key] = value

# system info
_add_variable_or_fallback('UNAME',           os.uname()[0])
_add_variable_or_fallback('HOSTNAME',        socket.gethostname())
_add_variable_or_fallback('LOCAL_IDENTIFIER','$HOSTNAME.%s'%os.getpid())

# bunch of sage directories and files
_add_variable_or_fallback('SAGE_ROOT',       None)
_add_variable_or_fallback('SAGE_LOCAL',      opj('$SAGE_ROOT', 'local'))
_add_variable_or_fallback('SAGE_SHARE',      opj('$SAGE_LOCAL', 'share'))

# for backwards compatibility we include SAGE_DATA
_add_variable_or_fallback('SAGE_DATA',       '$SAGE_SHARE')
_add_variable_or_fallback('SAGE_EXTCODE',    opj('$SAGE_SHARE', 'sage', 'ext'))
_add_variable_or_fallback('SAGE_PACKAGES',   opj('$SAGE_ROOT', 'spkg'))
_add_variable_or_fallback('SAGE_LOGS',       opj('$SAGE_ROOT', 'logs', 'pkgs'))
_add_variable_or_fallback('SAGE_SPKG_INST',  opj('$SAGE_ROOT', 'spkg', 'installed'))
_add_variable_or_fallback('SAGE_DOC',        opj('$SAGE_ROOT', 'devel', 'sage', 'doc'))
_add_variable_or_fallback('DOT_SAGE',        opj(os.environ.get('HOME','$SAGE_ROOT'), '.sage'))

# SAGE_LIB is the site-packages directory if the sage library
# has been installed, otherwise it is the same of SAGE_SRC
_add_variable_or_fallback('SAGE_SRC',        opj('$SAGE_ROOT', 'devel', 'sage'))
_add_variable_or_fallback('SAGE_LIB',        os.path.dirname(os.path.dirname(__file__)))

# misc
_add_variable_or_fallback('SAGE_URL',        'http://sage.math.washington.edu/sage/')
_add_variable_or_fallback('SAGE_VERSION',    version.version)
_add_variable_or_fallback('SAGE_DATE',       version.date)

# post process
if ' ' in DOT_SAGE:
    if UNAME[:6] == 'CYGWIN':
        # on windows/cygwin it is typical for the home directory
        # to have a space in it.  Fortunately, users also have
        # write privileges to c:\cygwin\home, so we just put
        # .sage there.
        _add_variable_or_fallback('DOT_SAGE', "/home/.sage", force=True)
    else:
        print("Your home directory has a space in it.  This")
        print("will probably break some functionality of Sage.  E.g.,")
        print("the GAP interface will not work. A workaround")
        print("is to set the environment variable HOME to a")
        print("directory with no spaces that you have write")
        print("permissions to before you start sage.")

# delete temporary variables used for setting up sage.env
del opj, os, socket, version<|MERGE_RESOLUTION|>--- conflicted
+++ resolved
@@ -26,38 +26,6 @@
 # every variable can be overwritten by os.environ
 SAGE_ENV = dict()
 
-<<<<<<< HEAD
-# $VAR will be expanded as the appropriate variable,
-# so do not make recursive definitions
-SAGE_ENV = {
-        # system info
-        'UNAME'            : os.uname()[0],
-        'HOSTNAME'         : socket.gethostname().replace('-','_').replace('/','_').replace('\\','_'),
-        'LOCAL_IDENTIFIER' : '$HOSTNAME.%s'%os.getpid(),
-
-        # bunch of sage directories and files
-        'SAGE_ROOT'        : None,
-        'SAGE_LOCAL'       : opj('$SAGE_ROOT', 'local'),
-        'SAGE_SHARE'       : opj('$SAGE_LOCAL', 'share'),
-        'SAGE_EXTCODE'     : opj('$SAGE_SHARE', 'sage', 'ext'),
-        'SAGE_LOGS'        : opj('$SAGE_ROOT', 'logs', 'pkgs'),
-        'SAGE_SPKG_INST'   : opj('$SAGE_LOCAL', 'var', 'lib', 'sage', 'installed'),
-        'SAGE_DOC'         : opj('$SAGE_SRC', 'doc'),
-        'DOT_SAGE'         : opj(os.environ.get('HOME','$SAGE_ROOT'), '.sage'),
-        # SAGE_LIB is the site-packages directory if the sage library
-        # has been installed, otherwise it is the same of SAGE_SRC
-        'SAGE_SRC'         : opj('$SAGE_ROOT', 'src'),
-        'SAGE_LIB'         : os.path.dirname(os.path.dirname(__file__)),
-
-        # misc
-        'SAGE_URL'         : 'http://sage.math.washington.edu/sage/',
-        'SAGE_VERSION'     : version.version,
-        'SAGE_DATE'        : version.date,
-        }
-
-# set any variables that are already in os.environ
-for var in SAGE_ENV:
-=======
 # Helper to build the SAGE_ENV dictionary
 def _add_variable_or_fallback(key, fallback, force=False):
     """
@@ -98,7 +66,6 @@
         '---foo---'
     """
     global SAGE_ENV
->>>>>>> ac5020e2
     try:
         import os
         value = os.environ[key]
@@ -121,20 +88,17 @@
 _add_variable_or_fallback('SAGE_ROOT',       None)
 _add_variable_or_fallback('SAGE_LOCAL',      opj('$SAGE_ROOT', 'local'))
 _add_variable_or_fallback('SAGE_SHARE',      opj('$SAGE_LOCAL', 'share'))
-
-# for backwards compatibility we include SAGE_DATA
-_add_variable_or_fallback('SAGE_DATA',       '$SAGE_SHARE')
 _add_variable_or_fallback('SAGE_EXTCODE',    opj('$SAGE_SHARE', 'sage', 'ext'))
-_add_variable_or_fallback('SAGE_PACKAGES',   opj('$SAGE_ROOT', 'spkg'))
 _add_variable_or_fallback('SAGE_LOGS',       opj('$SAGE_ROOT', 'logs', 'pkgs'))
-_add_variable_or_fallback('SAGE_SPKG_INST',  opj('$SAGE_ROOT', 'spkg', 'installed'))
-_add_variable_or_fallback('SAGE_DOC',        opj('$SAGE_ROOT', 'devel', 'sage', 'doc'))
+_add_variable_or_fallback('SAGE_SPKG_INST',  opj('$SAGE_LOCAL', 'var', 'lib', 'sage', 'installed'))
 _add_variable_or_fallback('DOT_SAGE',        opj(os.environ.get('HOME','$SAGE_ROOT'), '.sage'))
 
 # SAGE_LIB is the site-packages directory if the sage library
 # has been installed, otherwise it is the same of SAGE_SRC
-_add_variable_or_fallback('SAGE_SRC',        opj('$SAGE_ROOT', 'devel', 'sage'))
+_add_variable_or_fallback('SAGE_SRC',        opj('$SAGE_ROOT', 'src'))
 _add_variable_or_fallback('SAGE_LIB',        os.path.dirname(os.path.dirname(__file__)))
+
+_add_variable_or_fallback('SAGE_DOC',        opj('$SAGE_SRC', 'doc'))
 
 # misc
 _add_variable_or_fallback('SAGE_URL',        'http://sage.math.washington.edu/sage/')
