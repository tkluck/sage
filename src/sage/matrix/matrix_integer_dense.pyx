--- conflicted
+++ resolved
@@ -78,13 +78,7 @@
 from sage.libs.linbox.linbox cimport Linbox_integer_dense
 cdef Linbox_integer_dense linbox
 linbox = Linbox_integer_dense()
-<<<<<<< HEAD
-
-# It is still buggy. buzzard.py fails once in a while on charpoly.
-USE_LINBOX_POLY = False
-=======
 USE_LINBOX_POLY = True
->>>>>>> fe63b02f
 
 
 ########## iml -- integer matrix library ###########
