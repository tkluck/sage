"""
Elliptic curves over the rational numbers

AUTHORS:
   -- William Stein (2005): first version
   -- William Stein (2006-02-26): fixed Lseries_extended which didn't work
            because of changes elsewhere in SAGE.
   -- David Harvey (2006-09): Added padic_E2, padic_sigma, padic_height,
            padic_regulator methods.
   -- David Harvey (2007-02): reworked padic-height related code
   -- Christian Wuthrich (2007): added padic sha computation
   -- David Roe (2007-9): moved sha, l-series and p-adic functionality to separate files.
"""

#*****************************************************************************
#       Copyright (C) 2005,2006,2007 William Stein <wstein@gmail.com>
#
#  Distributed under the terms of the GNU General Public License (GPL)
#
#    This code is distributed in the hope that it will be useful,
#    but WITHOUT ANY WARRANTY; without even the implied warranty of
#    MERCHANTABILITY or FITNESS FOR A PARTICULAR PURPOSE.  See the GNU
#    General Public License for more details.
#
#  The full text of the GPL is available at:
#
#                  http://www.gnu.org/licenses/
#*****************************************************************************

import ell_point
import formal_group
import rational_torsion
from ell_number_field import EllipticCurve_number_field

import sage.groups.all
import sage.rings.arith as arith
import sage.rings.all as rings
import sage.rings.number_field.number_field as number_field
import sage.misc.misc as misc
from sage.misc.all import verbose
import sage.functions.constants as constants
import sage.modular.modform.constructor
import sage.modular.modform.element
from sage.misc.functional import log
from sage.rings.padics.factory import Zp, Qp

# Use some interval arithmetic to guarantee correctness.  We assume
# that alpha is computed to the precision of a float.
IR = rings.RIF
#from sage.rings.interval import IntervalRing; IR = IntervalRing()

import sage.matrix.all as matrix
import sage.databases.cremona
from   sage.libs.pari.all import pari
import sage.functions.transcendental as transcendental
import math
import sage.libs.mwrank.all as mwrank
import constructor
from sage.interfaces.all import gp

import ell_modular_symbols
import padic_lseries
import padics

from lseries_ell import Lseries_ell

import mod5family

from sage.rings.all import (
    PowerSeriesRing, LaurentSeriesRing, O,
    infinity as oo,
    Integer,
    Integers,
    IntegerRing, RealField,
    ComplexField, RationalField)

import gp_cremona
import sea

from gp_simon import simon_two_descent

import ell_tate_curve

factor = arith.factor
sqrt = math.sqrt
exp = math.exp
mul = misc.mul
next_prime = arith.next_prime

Q = RationalField()
C = ComplexField()
R = RealField()


_MAX_HEIGHT=21

class EllipticCurve_rational_field(EllipticCurve_number_field):
    """
    Elliptic curve over the Rational Field.
    """
    def __init__(self, ainvs, extra=None):
        if extra != None:   # possibility of two arguments (the first would be the field)
            ainvs = extra
        if isinstance(ainvs, str):
            label = ainvs
            X = sage.databases.cremona.CremonaDatabase()[label]
            EllipticCurve_number_field.__init__(self, Q, X.a_invariants())
            for attr in ['rank', 'torsion_order', 'cremona_label', 'conductor',
                         'modular_degree', 'gens', 'regulator']:
                s = "_EllipticCurve_rational_field__"+attr
                if hasattr(X,s):
                    setattr(self, s, getattr(X, s))
            return
        EllipticCurve_number_field.__init__(self, Q, ainvs)
        self.__np = {}
        self.__gens = {}
        self.__rank = {}
        self.__regulator = {}
        if self.base_ring() != Q:
            raise TypeError, "Base field (=%s) must be the Rational Field."%self.base_ring()

    def _set_rank(self, r):
        self.__rank = {}
        self.__rank[True] = Integer(r)
    def _set_torsion_order(self, t):
        self.__torsion_order = Integer(t)
    def _set_cremona_label(self, L):
        self.__cremona_label = L
    def _set_conductor(self, N):
        self.__conductor_pari = Integer(N)
    def _set_modular_degree(self, deg):
        self.__modular_degree = Integer(deg)

    def _set_gens(self, gens):
        self.__gens = {}
        self.__gens[True] = [self.point(x, check=True) for x in gens]
        self.__gens[True].sort()

    def is_integral(self):
        try:
            return self.__is_integral
        except AttributeError:
            one = Integer(1)
            self.__is_integral = bool(misc.mul([x.denominator() == 1 for x in self.ainvs()]))
            return self.__is_integral


    def mwrank(self, options=''):
        """
        Run Cremona's mwrank program on this elliptic curve and
        return the result as a string.

        INPUT:
            options -- string; passed when starting mwrank.  The format is
        q p<precision> v<verbosity> b<hlim_q> x<naux>  c<hlim_c> l t o s d>]

        OUTPUT:
            string -- output of mwrank on this curve
        """
        if options == "":
            from sage.interfaces.all import mwrank
        else:
            from sage.interfaces.all import Mwrank
            mwrank = Mwrank(options=options)
        return mwrank(self.a_invariants())

    def conductor(self, algorithm="pari"):
        """
        Returns the conductor of the elliptic curve.

        INPUT:
            algorithm -- str, (default: "pari")
                   "pari"   -- use the PARI C-library ellglobalred
                               implementation of Tate's algorithm
                   "mwrank" -- use Cremona's mwrank implementation of
                               Tate's algorithm; can be faster if the
                               curve has integer coefficients (TODO:
                               limited to small conductor until mwrank
                               gets integer factorization)
                   "gp" -- use the GP interpreter.
                   "all" -- use both implementations, verify that the
                            results are the same (or raise an error),
                            and output the common value.

        EXAMPLE:
            sage: E = EllipticCurve([1, -1, 1, -29372, -1932937])
            sage: E.conductor(algorithm="pari")
            3006
            sage: E.conductor(algorithm="mwrank")
            3006
            sage: E.conductor(algorithm="gp")
            3006
            sage: E.conductor(algorithm="all")
            3006

        NOTE: The conductor computed using each algorithm is cached separately.
        Thus calling E.conductor("pari"), then E.conductor("mwrank") and
        getting the same result checks that both systems compute the same answer.
        """

        if algorithm == "pari":
            try:
                return self.__conductor_pari
            except AttributeError:
                self.__conductor_pari = Integer(self.pari_mincurve().ellglobalred()[0])
            return self.__conductor_pari

        elif algorithm == "gp":
            try:
                return self.__conductor_gp
            except AttributeError:
                self.__conductor_gp = Integer(gp.eval('ellglobalred(ellinit(%s,0))[1]'%self.a_invariants()))
                return self.__conductor_gp

        elif algorithm == "mwrank":
            try:
                return self.__conductor_mwrank
            except AttributeError:
                if self.is_integral():
                    self.__conductor_mwrank = Integer(self.mwrank_curve().conductor())
                else:
                    self.__conductor_mwrank = Integer(self.minimal_model().mwrank_curve().conductor())
            return self.__conductor_mwrank

        elif algorithm == "all":
            N1 = self.conductor("pari")
            N2 = self.conductor("mwrank")
            N3 = self.conductor("gp")
            if N1 != N2 or N2 != N3:
                raise ArithmeticError, "Pari, mwrank and gp compute different conductors (%s,%s,%s) for %s"%(
                    N1, N2, N3, self)
            return N1
        else:
            raise RuntimeError, "algorithm '%s' is not known."%algorithm

    ####################################################################
    #  Access to PARI curves related to this curve.
    ####################################################################

    def pari_curve(self, prec = None):
        """
        Return the PARI curve corresponding to this elliptic curve.

        INPUT:
        prec -- The precision of quantities calculated for the returned curve (in decimal digits).
                if None, defaults to the precision of the largest cached curve (or 10 if none yet computed)

        EXAMPLES:
            sage: E = EllipticCurve([0, 0,1,-1,0])
            sage: e = E.pari_curve()
            sage: type(e)
            <type 'sage.libs.pari.gen.gen'>
            sage: e.type()
            't_VEC'
            sage: e.ellan(10)
            [1, -2, -3, 2, -2, 6, -1, 0, 6, 4]

            sage: E = EllipticCurve(RationalField(), ['1/3', '2/3'])
            sage: e = E.pari_curve()
            sage: e.type()
            't_VEC'
            sage: e[:5]
            [0, 0, 0, 1/3, 2/3]
        """
        if prec is None:
            try:
                L = self.__pari_curve.keys()
                L.sort()
                return self.__pari_curve[L[len(L) - 1]]
            except AttributeError:
                pass
        try:
            return self.__pari_curve[prec]
        except AttributeError:
            prec = 10
            self.__pari_curve = {}
        except KeyError:
            pass
        self.__pari_curve[prec] = pari(self.a_invariants()).ellinit(precision=prec)
        return self.__pari_curve[prec]

    def pari_mincurve(self, prec = None):
        """
        Return the PARI curve corresponding to a minimal model
        for this elliptic curve.

        INPUT:
        prec -- The precision of quantities calculated for the returned curve (in decimal digits).
                if None, defaults to the precision of the largest cached curve (or 10 if none yet computed)

        EXAMPLES:
            sage: E = EllipticCurve(RationalField(), ['1/3', '2/3'])
            sage: e = E.pari_mincurve()
            sage: e[:5]
            [0, 0, 0, 27, 486]
            sage: E.conductor()
            47232
            sage: e.ellglobalred()
            [47232, [1, 0, 0, 0], 2]
        """
        if prec is None:
            try:
                L = self.__pari_mincurve.keys()
                L.sort()
                return self.__pari_mincurve[L[len(L) - 1]]
            except AttributeError:
                pass
        try:
            return self.__pari_mincurve[prec]
        except AttributeError:
            prec = 10
            self.__pari_mincurve = {}
        except KeyError:
            pass
        e = self.pari_curve(prec)
        mc, change = e.ellminimalmodel()
        self.__pari_mincurve[prec] = mc
        # self.__min_transform = change
        return mc

    def database_curve(self):
        """
        Return the curve in the elliptic curve database isomorphic to
        this curve, if possible.  Otherwise raise a RuntimeError
        exception.

        EXAMPLES:
            sage: E = EllipticCurve([0,1,2,3,4])
            sage: E.database_curve()
            Elliptic Curve defined by y^2  = x^3 + x^2 + 3*x + 5 over Rational Field

        NOTES: The model of the curve in the database can be different
               than the Weierstrass model for this curve, e.g.,
               database models are always minimal.
        """
        try:
            return self.__database_curve
        except AttributeError:
            misc.verbose("Looking up %s in the database."%self)
            D = sage.databases.cremona.CremonaDatabase()
            ainvs = self.minimal_model().ainvs()
            try:
                self.__database_curve = D.elliptic_curve_from_ainvs(self.conductor(), ainvs)
            except RuntimeError:
                raise RuntimeError, "Elliptic curve %s not in the database."%self
            return self.__database_curve


    def Np(self, p):
        """
        The number of points on E modulo p, where p is a prime, not
        necessarily of good reduction.  (When p is a bad prime, also
        counts the singular point.)

        EXAMPLES:
            sage: E = EllipticCurve([0, -1, 1, -10, -20])
            sage: E.Np(2)
            5
            sage: E.Np(3)
            5
            sage: E.conductor()
            11
            sage: E.Np(11)
            11
        """
        if self.conductor() % p == 0:
            return p + 1 - self.ap(p)
        #raise ArithmeticError, "p (=%s) must be a prime of good reduction"%p
        if p < 1125899906842624:   # TODO: choose more wisely?
            return p+1 - self.ap(p)
        else:
            return self.sea(p)

    def sea(self, p, early_abort=False):
        r"""
        Return the number of points on $E$ over $\F_p$ computed using
        the SEA algorithm, as implemented in PARI by Christophe Doche
        and Sylvain Duquesne.

        INPUT:
            p -- a prime number
            early_abort -- bool (default: Falst); if True an early abort technique
                       is used and the computation is interrupted as soon
                       as a small divisor of the order is detected.

        \note{As of 2006-02-02 this function does not work on
        Microsoft Windows under Cygwin (though it works under
        vmware of course).}

        EXAMPLES:
            sage: E = EllipticCurve('37a')
            sage: E.sea(next_prime(10^30))
            1000000000000001426441464441649
        """
        p = rings.Integer(p)
        return sea.ellsea(self.minimal_model().a_invariants(), p, early_abort=early_abort)

    #def __pari_double_prec(self):
    #    EllipticCurve_number_field._EllipticCurve__pari_double_prec(self)
    #    try:
    #        del self.__pari_mincurve
    #    except AttributeError:
    #        pass

    ####################################################################
    #  Access to mwrank
    ####################################################################
    def mwrank_curve(self, verbose=False):
        try:
            return self.__mwrank_curve
        except AttributeError:
            pass
        self.__mwrank_curve = mwrank.mwrank_EllipticCurve(
            self.ainvs(), verbose=verbose)
        return self.__mwrank_curve

    def two_descent(self, verbose=True,
                    selmer_only = False,
                    first_limit = 20,
                    second_limit = 8,
                    n_aux = -1,
                    second_descent = 1):
        """
        Compute 2-descent data for this curve.

        INPUT:
            verbose     -- (default: True) print what mwrank is doing
            selmer_only -- (default: False) selmer_only switch
            first_limit -- (default: 20) firstlim is bound on |x|+|z|
            second_limit-- (default: 8)  secondlim is bound on log max {|x|,|z| },
                                         i.e. logarithmic
            n_aux       -- (default: -1) n_aux only relevant for general
                           2-descent when 2-torsion trivial; n_aux=-1 causes default
                           to be used (depends on method)
            second_descent -- (default: True) second_descent only relevant for
                           descent via 2-isogeny
        OUTPUT:
            Nothing -- nothing is returned (though much is printed)
        """
        self.mwrank_curve().two_descent(verbose, selmer_only,
                                        first_limit, second_limit,
                                        n_aux, second_descent)


    ####################################################################
    #  Etc.
    ####################################################################

    def aplist(self, n, python_ints=False):
        r"""
        The Fourier coefficients $a_p$ of the modular form attached to
        this elliptic curve, for all primes $p\leq n$.

        INPUT:
            n -- integer
            python_ints -- bool (default: False); if True return a list of
                      Python ints instead of SAGE integers.

        OUTPUT:
            -- list of integers

        EXAMPLES:
            sage: e = EllipticCurve('37a')
            sage: e.aplist(1)
            []
            sage: e.aplist(2)
            [-2]
            sage: e.aplist(10)
            [-2, -3, -2, -1]
            sage: v = e.aplist(13); v
            [-2, -3, -2, -1, -5, -2]
            sage: type(v[0])
            <type 'sage.rings.integer.Integer'>
            sage: type(e.aplist(13, python_ints=True)[0])
            <type 'int'>
        """
        # How is this result dependant on the real precision in pari?  At all?
        e = self.pari_mincurve()
        v = e.ellaplist(n, python_ints=True)
        if python_ints:
            return v
        else:
            return [Integer(a) for a in v]



    def anlist(self, n, python_ints=False):
        """
        The Fourier coefficients up to and including $a_n$ of the
        modular form attached to this elliptic curve.  The ith element
        of the return list is a[i].

        INPUT:
            n -- integer
            python_ints -- bool (default: False); if True return a list of
                      Python ints instead of SAGE integers.

        OUTPUT:
            -- list of integers

        EXAMPLES:
            sage: E = EllipticCurve([0, -1, 1, -10, -20])
            sage: E.anlist(3)
            [0, 1, -2, -1]

            sage: E = EllipticCurve([0,1])
            sage: E.anlist(20)
            [0, 1, 0, 0, 0, 0, 0, -4, 0, 0, 0, 0, 0, 2, 0, 0, 0, 0, 0, 8, 0]
        """
        n = int(n)
        # How is this result dependent on the real precision in Pari?  At all?
        e = self.pari_mincurve()
        if n >= 2147483648:
            raise RuntimeError, "anlist: n (=%s) must be < 2147483648."%n

        v = [0] + e.ellan(n, python_ints=True)
        if not python_ints:
            v = [Integer(x) for x in v]
        return v


        # There is some overheard associated with coercing the PARI
        # list back to Python, but it's not bad.  It's better to do it
        # this way instead of trying to eval the whole list, since the
        # int conversion is done very sensibly.  NOTE: This would fail
        # if a_n won't fit in a C int, i.e., is bigger than
        # 2147483648; however, we wouldn't realistically compute
        # anlist for n that large anyways.
        #
        # Some relevant timings:
        #
        # E <--> [0, 1, 1, -2, 0]   389A
        #  E = EllipticCurve([0, 1, 1, -2, 0]);   // SAGE or MAGMA
        #  e = E.pari_mincurve()
        #  f = ellinit([0,1,1,-2,0]);
        #
        #  Computation                                              Time (1.6Ghz Pentium-4m laptop)
        #  time v:=TracesOfFrobenius(E,10000);  // MAGMA            0.120
        #  gettime;v=ellan(f,10000);gettime/1000                    0.046
        #  time v=e.ellan (10000)                                   0.04
        #  time v=E.anlist(10000)                                   0.07

        #  time v:=TracesOfFrobenius(E,100000);  // MAGMA           1.620
        #  gettime;v=ellan(f,100000);gettime/1000                   0.676
        #  time v=e.ellan (100000)                                  0.7
        #  time v=E.anlist(100000)                                  0.83

        #  time v:=TracesOfFrobenius(E,1000000);  // MAGMA          20.850
        #  gettime;v=ellan(f,1000000);gettime/1000                  9.238
        #  time v=e.ellan (1000000)                                 9.61
        #  time v=E.anlist(1000000)                                 10.95  (13.171 in cygwin vmware)

        #  time v:=TracesOfFrobenius(E,10000000);  //MAGMA          257.850
        #  gettime;v=ellan(f,10000000);gettime/1000      FAILS no matter how many allocatemem()'s!!
        #  time v=e.ellan (10000000)                                139.37
        #  time v=E.anlist(10000000)                                136.32
        #
        #  The last SAGE comp retries with stack size 40MB,
        #  80MB, 160MB, and succeeds last time.  It's very interesting that this
        #  last computation is *not* possible in GP, but works in py_pari!
        #

    def q_expansion(self, prec):
        """
        Return the q-expansion to precision prec of the newform attached to this
        elliptic curve.

        INPUT:
            prec -- an integer
        """
        return PowerSeriesRing(Q, 'q')(self.anlist(prec), prec, check=True)

    def modular_form(self):
        r"""
        Return the cuspidal modular form associated to this elliptic curve.

        EXAMPLES:
            sage: E = EllipticCurve('37a')
            sage: f = E.modular_form()
            sage: f
            q - 2*q^2 - 3*q^3 + 2*q^4 - 2*q^5 + O(q^6)

        NOTE: If you just want the $q$-expansion, use
        \code{self.q_expansion(prec)}.
        """
        try:
            return self.__modular_form
        except AttributeError:
            M = sage.modular.modform.constructor.ModularForms(self.conductor(),weight=2)
            f = sage.modular.modform.element.ModularFormElement_elliptic_curve(M, self, None)
            self.__modular_form = f
            return f

    def modular_symbol_space(self, sign=1, base_ring=Q, bound=None):
        r"""
        Return the space of cuspidal modular symbols associated to
        this elliptic curve, with given sign and base ring.

        INPUT:
            sign -- 0, -1, or 1
            base_ring -- a ring

        EXAMPLES:
            sage: f = EllipticCurve('37b')
            sage: f.modular_symbol_space()
            Modular Symbols subspace of dimension 1 of Modular Symbols space of dimension 3 for Gamma_0(37) of weight 2 with sign 1 over Rational Field
            sage: f.modular_symbol_space(-1)
            Modular Symbols subspace of dimension 1 of Modular Symbols space of dimension 2 for Gamma_0(37) of weight 2 with sign -1 over Rational Field
            sage: f.modular_symbol_space(0, bound=3)
            Modular Symbols subspace of dimension 2 of Modular Symbols space of dimension 5 for Gamma_0(37) of weight 2 with sign 0 over Rational Field

        NOTE: If you just want the $q$-expansion, use
        \code{self.q_expansion(prec)}.
        """
        typ = (sign, base_ring)
        try:
            return self.__modular_symbol_space[typ]
        except AttributeError:
            self.__modular_symbol_space = {}
        except KeyError:
            pass
        M = ell_modular_symbols.modular_symbol_space(self, sign, base_ring, bound=bound)
        self.__modular_symbol_space[typ] = M
        return M

    def modular_symbol(self, sign=1, normalize=True):
        r"""
        Return the modular symbol associated to this elliptic curve,
        with given sign and base ring.  This is the map that sends r/s
        to a fixed multiple of 2*pi*I*f(z)dz from oo to r/s,
        normalized so that all values of this map take values in QQ.

        If sign=1, the normalization is such that the p-adic
        L-function associated to this modular symbol is correct.
        I.e., the normalization is the same as for the integral period
        mapping divided by 2.

        INPUT:
            sign -- -1, or 1
            base_ring -- a ring
            normalize -- (default: True); if True, the modular symbol
                is correctly normalized (up to possibly a factor of
                -1 or 2).  If False, the modular symbol is almost certainly
                not correctly normalized, i.e., all values will be a
                fixed scalar multiple of what they should be.  But
                the initial computation of the modular symbol is
                much faster, though evaluation of it after computing
                it won't be any faster.

        EXAMPLES:

        """
        typ = (sign, normalize)
        try:
            return self.__modular_symbol[typ]
        except AttributeError:
            self.__modular_symbol = {}
        except KeyError:
            pass
        M = ell_modular_symbols.ModularSymbol(self, sign, normalize)
        self.__modular_symbol[typ] = M
        return M

    padic_lseries = padics.padic_lseries

    def newform(self):
        r"""
        Same as \code{self.modular_form()}.
        """
        return self.modular_form()

    def q_eigenform(self, prec):
        r"""
        Synonym for \code{self.q_expansion(prec)}.
        """
        return self.q_expansion(prec)

    def analytic_rank(self, algorithm="cremona"):
        r"""
        Return an integer that is \emph{probably} the analytic rank of
        this elliptic curve.

        INPUT:
            algorithm:
                -- 'cremona' (default) --  Use the Buhler-Gross algorithm
                    as implemented in GP by Tom Womack and John Cremona,
                    who note that their implementation is practical for
                    any rank and conductor $\leq 10^{10}$ in 10 minutes.

                -- 'sympow' --use Watkins's program sympow

                -- 'rubinstein' -- use Rubinstein's L-function C++ program lcalc.

                -- 'magma' -- use MAGMA

                -- 'all' -- compute with all other free algorithms, check that the
                            answers agree, and return the common answer.

        \note{If the curve is loaded from the large Cremona database,
        then the modular degree is taken from the database.}

        Of the three above, probably Rubinstein's is the most
        efficient (in some limited testing I've done).

        \note{It is an open problem to \emph{prove} that \emph{any}
        particular elliptic curve has analytic rank $\geq 4$.}

        EXAMPLES:
            sage: E = EllipticCurve('389a')
            sage: E.analytic_rank(algorithm='cremona')
            2
            sage: E.analytic_rank(algorithm='rubinstein')
            2
            sage: E.analytic_rank(algorithm='sympow')
            2
            sage: E.analytic_rank(algorithm='magma')    # optional
            2
            sage: E.analytic_rank(algorithm='all')
            2
        """
        if algorithm == 'cremona':
            return rings.Integer(gp_cremona.ellanalyticrank(self.minimal_model().a_invariants()))
        elif algorithm == 'rubinstein':
            from sage.lfunctions.lcalc import lcalc
            return lcalc.analytic_rank(L=self)
        elif algorithm == 'sympow':
            from sage.lfunctions.sympow import sympow
            return sympow.analytic_rank(self)[0]
        elif algorithm == 'magma':
            return rings.Integer(self._magma_().AnalyticRank())
        elif algorithm == 'all':
            S = list(set([self.analytic_rank('cremona'),
                     self.analytic_rank('rubinstein'), self.analytic_rank('sympow')]))
            if len(S) != 1:
                raise RuntimeError, "Bug in analytic rank; algorithms don't agree! (E=%s)"%E
            return S[0]
        else:
            raise ValueError, "algorithm %s not defined"%algorithm

    def p_isogenous_curves(self, p=None):
        r"""
        Return a list of pairs $(p, L)$ where $p$ is a prime and $L$
        is a list of the elliptic curves over $\Q$ that are
        $p$-isogenous to this elliptic curve.

        INPUT:
            p -- prime or None (default: None); if a prime, returns
                 a list of the p-isogenous curves.  Otherwise, returns
                 a list of all prime-degree isogenous curves sorted
                 by isogeny degree.

        This is implemented using Cremona's GP script \code{allisog.gp}.

        EXAMPLES:
            sage: E = EllipticCurve([0,-1,0,-24649,1355209])
            sage: E.p_isogenous_curves()
            [(2, [Elliptic Curve defined by y^2  = x^3 - x^2 - 91809*x - 9215775 over Rational Field, Elliptic Curve defined by y^2  = x^3 - x^2 - 383809*x + 91648033 over Rational Field, Elliptic Curve defined by y^2  = x^3 - x^2 + 1996*x + 102894 over Rational Field])]

        The isogeny class of the curve 11a2 has three curves in it.
        But \code{p_isogenous_curves} only returns one curves, since
        there is only one curve $5$-isogenous to 11a2.
            sage: E = EllipticCurve('11a2')
            sage: E.p_isogenous_curves()
            [(5, [Elliptic Curve defined by y^2 + y = x^3 - x^2 - 10*x - 20 over Rational Field])]
            sage: E.p_isogenous_curves(5)
            [Elliptic Curve defined by y^2 + y = x^3 - x^2 - 10*x - 20 over Rational Field]
            sage: E.p_isogenous_curves(3)
            []

        In contrast, the curve 11a1 admits two $5$-isogenies:
            sage: E = EllipticCurve('11a1')
            sage: E.p_isogenous_curves(5)
            [Elliptic Curve defined by y^2 + y = x^3 - x^2 - 7820*x - 263580 over Rational Field,
             Elliptic Curve defined by y^2 + y = x^3 - x^2 over Rational Field]
        """
        if p is None:
            X = eval(gp_cremona.allisog(self.minimal_model().a_invariants()))
            Y = [(p, [constructor.EllipticCurve(ainvs) for ainvs in L]) for p, L in X]
            Y.sort()
            return Y
        else:
            X = eval(gp_cremona.p_isog(self.minimal_model().a_invariants(), p))
            Y = [constructor.EllipticCurve(ainvs) for ainvs in X]
            Y.sort()
            return Y

    def simon_two_descent(self, verbose=0, lim1=5, lim3=50, limtriv=10, maxprob=20, limbigprime=30):
        r"""
        Given a curve with no 2-torsion, computes (probably) the rank
        of the Mordell-Weil group, with certainty the rank of the
        2-Selmer group, and a list of independent points on
        some mysterious model of the curve.

        \note{The points are not translated back to self only because
        nobody has written code to do this yet.  Implement it and send
        a patch.}

        INPUT:
            verbose -- integer, 0,1,2,3; (default: 0), the verbosity level
            lim1    -- (default: 5) limite des points triviaux sur les quartiques
            lim3    -- (default: 50) limite des points sur les quartiques ELS
            limtriv -- (default: 10) limite des points triviaux sur la
                                     courbe elliptique
            maxprob -- (default: 20)
            limbigprime -- (default: 30)  to distinguish between small and large prime
                                          numbers. Use probabilistic tests for large
                                          primes. If 0, don't any probabilistic tests.

        OUTPUT:
            integer -- "probably" the rank of self
            integer -- the 2-rank of the Selmer group
            list    -- list of independent points on some (myserious!!) model for the curve.

        IMPLEMENTATION: Uses {\bf Denis Simon's} GP/PARI scripts from
                         \url{http://www.math.unicaen.fr/~simon/}

        EXAMPLES:
        We compute the ranks of the curves of lowest known conductor up to rank $8$.
        Amazingly, each of these computations finishes almost instantly!

            sage: E = EllipticCurve('11a1')
            sage: E.simon_two_descent()
            (0, 0, [])
            sage: E = EllipticCurve('37a1')
            sage: E.simon_two_descent()
            (1, 1, [(0 : 4 : 1)])
            sage: E = EllipticCurve('389a1')
            sage: E.simon_two_descent()
            (2, 2, [(57/4 : 621/8 : 1), (57 : 243 : 1)])
            sage: E = EllipticCurve('5077a1')
            sage: E.simon_two_descent()
            (3, 3, [(1 : 17 : 1), (-8 : 28 : 1), (8 : 4 : 1)])


        In this example Simon's program does not find any points, though
        it does correctly compute the rank of the 2-Selmer group.
            sage: E = EllipticCurve([1, -1, 0, -751055859, -7922219731979])     # long (0.6 seconds)
            sage: E.simon_two_descent ()
            (1, 1, [])

        The rest of these entries were taken from Tom Womack's page
        \url{http://tom.womack.net/maths/conductors.htm}

            sage: E = EllipticCurve([1, -1, 0, -79, 289])
            sage: E.simon_two_descent()        # random points in output
            (4, 4, [(935/49 : 400/343 : 1), (-1 : 136 : 1), (23 : 16 : 1), (-41 : 16 : 1)])
            sage: E = EllipticCurve([0, 0, 1, -79, 342])
            sage: E.simon_two_descent()        # random points in output
            (5, 5, [(0 : 3996 : 1), (-380 : 44 : 1), (52 : 3284 : 1), (110628/289 : 28166508/4913 : 1), (23364/25 : 3392388/125 : 1)])
            sage: E = EllipticCurve([1, 1, 0, -2582, 48720])
            sage: r, s, G = E.simon_two_descent(); r,s
            (6, 6)
            sage: E = EllipticCurve([0, 0, 0, -10012, 346900])
            sage: r, s, G = E.simon_two_descent(); r,s
            (7, 7)
            sage: E = EllipticCurve([0, 0, 1, -23737, 960366])
            sage: r, s, G = E.simon_two_descent(); r,s       # long time
            (8, 8)
        """
        if self.torsion_order() % 2 == 0:
            raise ArithmeticError, "curve must not have rational 2-torsion\nThe *only* reason for this is that I haven't finished implementing the wrapper\nin this case.  It wouldn't be too difficult.\nPerhaps you could do it?!  Email me (wstein@gmail.com)."
        F = self.integral_weierstrass_model()
        a1,a2,a3,a4,a6 = F.a_invariants()
        t = simon_two_descent(a2,a4,a6, verbose=verbose, lim1=lim1, lim3=lim3, limtriv=limtriv,
                              maxprob=maxprob, limbigprime=limbigprime)
        prob_rank = rings.Integer(t[0])
        two_selmer_rank = rings.Integer(t[1])
        prob_gens = [F(P) for P in t[2]]
        return prob_rank, two_selmer_rank, prob_gens

    two_descent_simon = simon_two_descent

    def three_selmer_rank(self, bound=0, method=2):
        r"""
        Return the 3-selmer rank of this elliptic curve, computed
        using Magma.

        This is not implemented for all curves; a NotImplementedError
        exception is raised when this function is called on curves
        for which 3-descent isn't implemented.

        \note{Use a slightly modified version of Michael Stoll's MAGMA
        file \code{3descent.m}.  You must have Magma to use this
        function.}

        EXAMPLES:
            sage: EllipticCurve('37a').three_selmer_rank()  # optional & long -- Magma
            1

            sage: EllipticCurve('14a1').three_selmer_rank()      # optional
            Traceback (most recent call last):
            ...
            NotImplementedError:  Currently, only the case with irreducible phi3 is implemented.
        """
        import magma_3descent
        try:
            return magma_3descent.three_selmer_rank(self, bound, method)
        except RuntimeError, msg:
            msg = str(msg)
            i = msg.rfind(':')
            raise NotImplementedError, msg[i+1:]


    def rank(self, use_database=False, verbose=False,
                   only_use_mwrank=True,
                   algorithm='mwrank_shell',
                   proof=None):
        """
        Return the rank of this elliptic curve, assuming no conjectures.

        If we fail to provably compute the rank, raises a RuntimeError
        exception.

        INPUT:
            use_database (bool) -- (default: False), if True, try to
                  look up the regulator in the Cremona database.
            verbose -- (default: None), if specified changes the
                       verbosity of mwrank computations.
            algorithm -- 'mwrank_shell' -- call mwrank shell command
                      -- 'mwrank_lib' -- call mwrank c library
            only_use_mwrank -- (default: True) if False try using
                       analytic rank methods first.
            proof -- bool or None (default: None, see proof.elliptic_curve or
                       sage.structure.proof).  Note that results
                       obtained from databases are considered proof = True

        OUTPUT:
            rank (int) -- the rank of the elliptic curve.

        IMPLEMENTATION: Uses L-functions, mwrank, and databases.

        EXAMPLES:
            sage: EllipticCurve('11a').rank()
            0
            sage: EllipticCurve('37a').rank()
            1
            sage: EllipticCurve('389a').rank()
            2
            sage: EllipticCurve('5077a').rank()
            3
            sage: EllipticCurve([1, -1, 0, -79, 289]).rank()   # long time.  This will use the default proof behavior of True.
            4
            sage: EllipticCurve([0, 0, 1, -79, 342]).rank(proof=False)  # long time -- but under a minute
            5
            sage: EllipticCurve([0, 0, 1, -79, 342]).simon_two_descent()[0]  # much faster -- almost instant.
            5
        """
        if proof is None:
            from sage.structure.proof.proof import get_flag
            proof = get_flag(proof, "elliptic_curve")
        else:
            proof = bool(proof)
        try:
            return self.__rank[proof]
        except KeyError:
            if proof is False and self.__rank.has_key(True):
                return self.__rank[True]
        if use_database:
            try:
                self.__rank[True] = self.database_curve().rank()
                return self.__rank[True]
            except (AttributeError, RuntimeError):
                pass
        if not only_use_mwrank:
            N = self.conductor()
            prec = int(4*float(sqrt(N))) + 10
            if self.root_number() == 1:
                L, err = self.Lseries().at1(prec)
                if abs(L) > err + R(0.0001):  # definitely doesn't vanish
                    misc.verbose("rank 0 because L(E,1)=%s"%L)
                    self.__rank[proof] = 0
                    return self.__rank[proof]
            else:
                Lprime, err = self.Lseries().deriv_at1(prec)
                if abs(Lprime) > err + R(0.0001):  # definitely doesn't vanish
                    misc.verbose("rank 1 because L'(E,1)=%s"%Lprime)
                    self.__rank[proof] = 1
                    return self.__rank[proof]

        if algorithm == 'mwrank_lib':
            misc.verbose("using mwrank lib")
            C = self.mwrank_curve()
            C.set_verbose(verbose)
            r = C.rank()
            if not C.certain():
                del self.__mwrank_curve
                raise RuntimeError, "Unable to compute the rank with certainty (lower bound=%s).  This could be because Sha(E/Q)[2] is nontrivial."%C.rank() + "\nTrying calling something like two_descent(second_limit=13) on the curve then trying this command again.  You could also try rank with only_use_mwrank=False."
            self.__rank[proof] = r
        elif algorithm == 'mwrank_shell':
            misc.verbose("using mwrank shell")
            X = self.mwrank()
            if not 'The rank and full Mordell-Weil basis have been determined unconditionally' in X:
                if proof:
                    raise RuntimeError, '%s\nRank not provably correct.'%X
                else:
                    misc.verbose("Warning -- rank not provably correct", level=1)
            elif proof is False:
                proof = True #since we actually provably found the rank
            i = X.find('Rank = ')
            assert i != -1
            j = i + X[i:].find('\n')
            self.__rank[proof] = Integer(X[i+7:j])
        return self.__rank[proof]

    def gens(self, verbose=False, rank1_search=10,
             algorithm='mwrank_shell',
             only_use_mwrank=True,
             proof = None):
        """
        Compute and return generators for the Mordell-Weil group E(Q)
        *modulo* torsion.

        HINT: If you would like to control the height bounds used
        in the 2-descent, first call the two_descent function with
        those height bounds.

        TODO: Right now this function assumes that the input curve is
        in minimal Weierstrass form.  This restriction will be removed
        in the future.  This function raises a
        NotImplementedError if a non-minimal curve is given as input.

        WARNING: If the program fails to give a provably correct
        result, it prints a warning message, but does not raise an
        exception.  Use the gens_certain command to find out if
        this warning message was printed.

        INPUT:
            verbose -- (default: None), if specified changes the
                       verbosity of mwrank computations.
            rank1_search -- (default: 16), if the curve has analytic
                       rank 1, try to find a generator by a direct
                       search up to this logarithmic height.  If this
                       fails the usual mwrank procedure is called.
            algorithm -- 'mwrank_shell' (default) -- call mwrank shell command
                      -- 'mwrank_lib' -- call mwrank c library
            only_use_mwrank -- bool (default True) if false, attempts to
                       first use more naive, natively implemented methods.
            proof -- bool or None (default None, see proof.elliptic_curve or
                       sage.structure.proof).
        OUTPUT:
            generators -- List of generators for the Mordell-Weil group.

        IMPLEMENTATION: Uses Cremona's mwrank C library.

        EXAMPLES:
            sage: E = EllipticCurve('389a')
            sage: E.gens()                 # random output
            [(-1 : 1 : 1), (0 : 0 : 1)]
        """
        if proof is None:
            from sage.structure.proof.proof import get_flag
            proof = get_flag(proof, "elliptic_curve")
        else:
            proof = bool(proof)
        try:
            return list(self.__gens[proof])  # return copy so not changed
        except KeyError:
            if proof is False and self.__gens.has_key(True):
                return self.__gens[True]
        if self.conductor() > 10**7:
            only_use_mwrank = True

        if not only_use_mwrank:
            try:
                misc.verbose("Trying to compute rank.")
                r = self.rank(only_use_mwrank = False)
                misc.verbose("Got r = %s."%r)
                if r == 0:
                    misc.verbose("Rank = 0, so done.")
                    self.__gens[True] = []
                    self.__regulator[True] = R(1)
                    return self.__gens[True]
                if r == 1 and rank1_search:
                    misc.verbose("Rank = 1, so using direct search.")
                    h = 6
                    while h <= rank1_search:
                        misc.verbose("Trying direct search up to height %s"%h)
                        G = self.point_search(h, verbose)
                        G = [P for P in G if P.order() == oo]
                        if len(G) > 0:
                            misc.verbose("Direct search succeeded.")
                            G, _, reg = self.saturation(G, verbose=verbose)
                            misc.verbose("Computed saturation.")
                            self.__gens[True] = G
                            self.__regulator[True] = reg
                            return self.__gens[True]
                        h += 2
                    misc.verbose("Direct search FAILED.")
            except RuntimeError:
                pass
        # end if (not_use_mwrank)
        if not self.is_integral():
            raise NotImplementedError, "gens via mwrank only implemented for curves with integer coefficients."
        if algorithm == "mwrank_lib":
            misc.verbose("Calling mwrank C++ library.")
            C = self.mwrank_curve(verbose)
            if not (verbose is None):
                C.set_verbose(verbose)
            G = C.gens()
            if proof is True and C.certain() is False:
                del self.__mwrank_curve
                raise RuntimeError, "Unable to compute the rank, hence generators, with certainty (lower bound=%s).  This could be because Sha(E/Q)[2] is nontrivial."%C.rank() + \
                      "\nTrying calling something like two_descent(second_limit=13) on the curve then trying this command again."
            else:
                proof = C.certain()
        else:
            X = self.mwrank()
            misc.verbose("Calling mwrank shell.")
            if not 'The rank and full Mordell-Weil basis have been determined unconditionally' in X:
                msg = 'Generators not provably computed.'
                if proof:
                    raise RuntimeError, '%s\n%s'%(X,msg)
                else:
                    misc.verbose("Warning -- %s"%msg, level=1)
            elif proof is False:
                proof = True
            G = []
            i = X.find('Generator ')
            while i != -1:
                j = i + X[i:].find(';')
                k = i + X[i:].find('[')
                G.append(eval(X[k:j].replace(':',',')))
                X = X[j:]
                i = X.find('Generator ')
            i = X.find('Regulator = ')
            j = i + X[i:].find('\n')
            self.__regulator[proof] = R(X[i+len('Regulator = '):j])
        ####
        self.__gens[proof] = [self.point(x, check=True) for x in G]
        self.__gens[proof].sort()
        self.__rank[proof] = len(self.__gens[proof])
        return self.__gens[proof]

    def gens_certain(self):
        """
        Return True if the generators have been proven correct.
        """
        return self.__gens.has_key(True)

    def ngens(self, proof = None):
        return len(self.gens(proof = proof))

    def regulator(self, use_database=True, verbose=None, proof=None):
        """
        Returns the regulator of this curve, which must be defined
        over Q.

        INPUT:
            use_database -- bool (default: False), if True, try to
                  look up the regulator in the Cremona database.
            verbose -- (default: None), if specified changes the
                  verbosity of mwrank computations.
            proof -- bool or None (default: None, see proof.[tab] or
                       sage.structure.proof).  Note that results from
                       databases are considered proof = True

        EXAMPLES:
            sage: E = EllipticCurve([0, 0, 1, -1, 0])
            sage: E.regulator()              # long time (1 second)
            0.0511114082399688
            sage: EllipticCurve('11a').regulator()
            1.00000000000000
            sage: EllipticCurve('37a').regulator()
            0.0511114082399688
            sage: EllipticCurve('389a').regulator()
            0.152460177943144
            sage: EllipticCurve('5077a').regulator()    # random low order bit
            0.417143558758385
            sage: EllipticCurve([1, -1, 0, -79, 289]).regulator()  # long time (seconds)
            1.50434488827528
            sage: EllipticCurve([0, 0, 1, -79, 342]).regulator(proof=False)  # long time (seconds)
            14.7905275701310
        """
        if proof is None:
            from sage.structure.proof.proof import get_flag
            proof = get_flag(proof, "elliptic_curve")
        else:
            proof = bool(proof)
        try:
            return self.__regulator[proof]
        except KeyError:
            if proof is False and self.__regulator.has_key(True):
                return self.__regulator[True]
        if use_database:
            try:
                self.__regulator[True] = R(self.database_curve().db_extra[3])
                return self.__regulator[True]
            except (AttributeError, RuntimeError):
                pass
        G = self.gens(proof=proof)
        try:  # in some cases self.gens() efficiently computes regulator.
            return self.__regulator[proof]
        except KeyError:
            if proof is False and self.__regulator.has_key(True):
                return self.__regulator[True]
        C = self.mwrank_curve()
        reg = R(C.regulator())
        if proof is True and not C.certain():
            raise RuntimeError, "Unable to compute the rank, hence regulator, with certainty (lower bound=%s)."%C.rank()
        proof = C.certain()
        self.__regulator[proof] = reg
        return self.__regulator[proof]

    def saturation(self, points, verbose=False, max_prime=0, odd_primes_only=False):
        """
        Given a list of rational points on E, compute the saturation
        in E(Q) of the subgroup they generate.

        INPUT:
            points (list) -- list of points on E
            verbose  (bool) -- (default: False), if True, give verbose output
            max_prime (int) -- (default: 0), saturation is performed
                               for all primes up to max_prime.  If max_prime==0,
                               perform saturation at *all* primes, i.e., compute
                               the true saturation.
            odd_primes_only (bool) -- only do saturation at odd primes

        OUTPUT:
            saturation (list) -- points that form a basis for the saturation
            index (int) -- the index of the group generated by points in their saturation
            regulator (float) -- regulator of saturated points.

        IMPLEMENTATION: Uses Cremona's mwrank package.  With max_prime=0, we call
            mwrank with successively larger prime bounds until the full saturation is
            provably found.  The results of saturation at the previous primes is stored
            in each case, so this should be reasonably fast.
        """
        if not isinstance(points, list):
            raise TypeError, "points (=%s) must be a list."%points

        v = []
        for P in points:
            if not isinstance(P, ell_point.EllipticCurvePoint_field):
                P = self(P)
            elif P.curve() != self:
                raise ArithmeticError, "point (=%s) must be %s."%(P,self)
            x, y = P.xy()
            d = x.denominator().lcm(y.denominator())
            v.append((x*d, y*d, d))
        c = self.mwrank_curve()
        mw = mwrank.mwrank_MordellWeil(c, verbose)
        mw.process(v)
        if max_prime == 0:
            repeat_until_saturated = True
            max_prime = 97
        while True:
            ok, index, unsat = mw.saturate(max_prime=max_prime, odd_primes_only = odd_primes_only)
            reg = mw.regulator()
            if not ok and repeat_until_saturated:
                max_prime = arith.next_prime(max_prime + 100)
                ok, index, unsat = mw.saturate(max_prime=max_prime, odd_primes_only = odd_primes_only)
                reg = mw.regulator()
            else:
                break
        sat = mw.points()
        sat = [self(P) for P in sat]
        return sat, index, R(reg)

    def CPS_height_bound(self):
        """
        Return the Cremona-Prickett-Siksek height bound.  This is a
        floating point number B such that if P is a point on the curve,
        then the naive logarithmetic height of P is off from the
        canonical height by at most B.

        EXAMPLES:
            sage: E = EllipticCurve("11a")
            sage: E.CPS_height_bound()
            2.8774743273580445
            sage: E = EllipticCurve("5077a")
            sage: E.CPS_height_bound()
            0.0
            sage: E = EllipticCurve([1,2,3,4,1])
            sage: E.CPS_height_bound()
            Traceback (most recent call last):
            ...
            RuntimeError: curve must be minimal.
            sage: F = E.quadratic_twist(-19)
            sage: F
            Elliptic Curve defined by y^2 + x*y + y = x^3 - x^2 + 1376*x - 130 over Rational Field
            sage: F.CPS_height_bound()
            0.65551583769728516

        IMPLEMENTATION:
            Call the corresponding mwrank C++ library function.
        """
        if not self.is_minimal():
            raise RuntimeError, "curve must be minimal."
        return self.mwrank_curve().CPS_height_bound()


    def silverman_height_bound(self):
        """
        Return the Silverman height bound.  This is a floating point
        number B such that if P is a point on the curve, then the
        naive logarithmetic height of P is off from the canonical
        height by at most B.

        Note that the CPS_height_bound is typically much better than
        the Silverman bound.
        """
        return self.mwrank_curve().silverman_bound()


    def point_search(self, height_limit, verbose=True):
        """
        Search for points on a curve up to an input bound on the naive logarithmic height.

        INPUT:
            height_limit (float) -- bound on naive height (at most 21, or mwrank overflows)
            verbose  (bool) -- (default: True)

        OUTPUT:
            points (list) -- list of points found

        IMPLEMENTATION: Uses Cremona's mwrank package.
        """
        height_limit = float(height_limit)
        if height_limit > _MAX_HEIGHT:
            raise OverflowError, "height_limit (=%s) must be at most %s."%(height_limit,_MAX_HEIGHT)
        c = self.mwrank_curve()
        mw = mwrank.mwrank_MordellWeil(c, verbose)
        mw.search(height_limit, verbose=verbose)
        v = mw.points()
        return [self(P) for P in v]

    def two_torsion_rank(self):
        r"""
        Return the dimension of the 2-torsion subgroup of $E(\Q)$.

        EXAMPLES:
        """
        A = self.torsion_subgroup().invariants()
        if len(A) == 2:
            return rings.Integer(2)
        elif len(A) == 1 and A[0] % 2 == 0:
            return rings.Integer(1)
        else:
            return rings.Integer(0)

    def selmer_rank_bound(self):
        """
        Bound on the rank of the curve, computed using the
        2-selmer group.  This is the rank of the curve
        minus the rank of the 2-torsion, minus a number
        determined by whatever mwrank was able to determine
        related to Sha[2].  Thus in many cases, this is
        the actual rank of the curve.

        EXAMPLE:
        The following is the curve 960D1, which has rank 0,
        but Sha of order 4.
            sage: E = EllipticCurve([0, -1, 0, -900, -10098])
            sage: E.selmer_rank_bound()
            0

        It gives 0 instead of 2, because it knows Sha is nontrivial.
        In contrast, for the curve 571A, also with rank 0 and Sha
        of order 4, we get a worse bound:
            sage: E = EllipticCurve([0, -1, 1, -929, -10595])
            sage: E.selmer_rank_bound()
            2
            sage: E.rank(only_use_mwrank=False)   # uses L-function
            0
        """
        try:
            return self.__selmer_rank_bound
        except AttributeError:
            C = self.mwrank_curve()
            self.__selmer_rank_bound = C.selmer_rank_bound()
            return self.__selmer_rank_bound


    def an(self, n):
        """
        The n-th Fourier coefficient of the modular form corresponding
        to this elliptic curve, where n is a positive integer.
        """
        return Integer(self.pari_mincurve().ellak(n))

    def ap(self, p):
        """
        The p-th Fourier coefficient of the modular form corresponding
        to this elliptic curve, where p is prime.
        """
        if not arith.is_prime(p):
            raise ArithmeticError, "p must be prime"
        return Integer(self.pari_mincurve().ellap(p))

    def quadratic_twist(self, D):
        return EllipticCurve_number_field.quadratic_twist(self, D).minimal_model()

    def minimal_model(self):
        r"""
        Return the unique minimal Weierstrass equation for this
        elliptic curve.  This is the model with minimal discriminant
        and $a_1,a_2,a_3 \in \{0,\pm 1\}$.
        """
        try:
            return self.__minimal_model
        except AttributeError:
            F = self.pari_mincurve()
            self.__minimal_model = EllipticCurve_rational_field([Q(F[i]) for i in range(5)])
            return self.__minimal_model

    def is_minimal(self):
        return self.ainvs() == self.minimal_model().ainvs()

    def is_integral(self):
        for n in self.ainvs():
            if n.denominator() != 1:
                return False
        return True

    def is_isomorphic(self, E):
        if not isinstance(E, EllipticCurve_rational_field):
            raise TypeError, "E (=%s) must be an elliptic curve over the rational numbers"%E
        return E.minimal_model() == self.minimal_model()

    def kodaira_type(self, p):
        """
        Local Kodaira type of the elliptic curve at $p$.

        INPUT:
           -- p, an integral prime
        OUTPUT:
           -- the kodaira type of this elliptic curve at p, as a KodairaSymbol.

        EXAMPLES:
            sage: E = EllipticCurve('124a')
            sage: E.kodaira_type(2)
            IV
        """
        if not arith.is_prime(p):
            raise ArithmeticError, "p must be prime"
        try:
            self.__kodaira_type
        except AttributeError:
            self.__kodaira_type = {}
            self.__tamagawa_number = {}
        if not self.__kodaira_type.has_key(p):
            v = self.pari_mincurve().elllocalred(p)
            from kodaira_symbol import KodairaSymbol
            self.__kodaira_type[p] = KodairaSymbol(v[1])
            self.__tamagawa_number[p] = Integer(v[3])
        return self.__kodaira_type[p]

    def tamagawa_number(self, p):
        """
        The Tamagawa number of the elliptic curve at $p$.

        EXAMPLES:
            sage: E = EllipticCurve('11a')
            sage: E.tamagawa_number(11)
            5
            sage: E = EllipticCurve('37b')
            sage: E.tamagawa_number(37)
            3
        """
        if not arith.is_prime(p):
            raise ArithmeticError, "p must be prime"
        try:
            return self.__tamagawa_number[p]
        except (AttributeError, KeyError):
            self.kodaira_type(p)
            return self.__tamagawa_number[p]

    def tamagawa_numbers(self):
        """
        Return a list of all Tamagawa numbers for all prime divisors of
        the conductor (in order).

        EXAMPLES:
            sage: e = EllipticCurve('30a1')
            sage: e.tamagawa_numbers()
            [2, 3, 1]
            sage: vector(e.tamagawa_numbers())
            (2, 3, 1)
        """
        return [self.tamagawa_number(p) for p in arith.prime_divisors(self.conductor())]

    def tamagawa_product(self):
        """
        Returns the product of the Tamagawa numbers.

        EXAMPLES:
            sage: E = EllipticCurve('54a')
            sage: E.tamagawa_product ()
            3
        """
        try:
            return self.__tamagawa_product
        except AttributeError:
            self.__tamagawa_product = self.pari_mincurve().ellglobalred()[2].python()
            return self.__tamagawa_product

    def real_components(self):
        """
        Returns 1 if there is 1 real component and 2 if there are 2.

        EXAMPLES:
            sage: E = EllipticCurve('37a')
            sage: E.real_components ()
            2
            sage: E = EllipticCurve('37b')
            sage: E.real_components ()
            2
            sage: E = EllipticCurve('11a')
            sage: E.real_components ()
            1
        """
        invs = self.weierstrass_model().ainvs()
        x = rings.polygen(self.base_ring())
        f = x**3 + invs[3]*x + invs[4]
        if f.discriminant() > 0:
            return 2
        else:
            return 1

    def period_lattice(self):
        r"""
        Returns the period lattice of the elliptic curve.

        EXAMPLES:
        sage: E = EllipticCurve('37a')
        sage: E.period_lattice()
        Period lattice associated to Elliptic Curve defined by y^2 + y = x^3 - x over Rational Field
        """
        from sage.schemes.elliptic_curves.period_lattice import PeriodLattice_ell
        return PeriodLattice_ell(self)

    def Lseries(self):
        try:
            return self.__lseries
        except AttributeError:
            from lseries_ell import Lseries_ell
            self.__lseries = Lseries_ell(self)
            return self.__lseries

    def Lambda(self, s, prec):
        r"""
        Returns the value of the Lambda-series of the elliptic curve E
        at s, where s can be any complex number.

        IMPLEMENTATION: Fairly *slow* computation using the definitions
        and implemented in Python.

        Uses prec terms of the power series.

        EXAMPLES:
            sage: E = EllipticCurve('389a')
            sage: E.Lambda(1.4+0.5*I, 50)
            -0.354172680517... + 0.874518681720...*I
        """
        s = C(s)
        N = self.conductor()
        pi = R(constants.pi)
        Gamma = transcendental.gamma
        Gamma_inc = transcendental.gamma_inc
        a = self.anlist(prec)
        eps = self.root_number()
        sqrtN = float(N.sqrt())
        def F(n, t):
            return Gamma_inc(t+1, 2*pi*n/sqrtN) * C(sqrtN/(2*pi*n))**(t+1)
        return sum([a[n]*(F(n,s-1) + eps*F(n,1-s)) for n in xrange(1,prec+1)])

<<<<<<< HEAD
=======
    def Lseries_extended(self, s, prec):
        r"""
        Returns the value of the L-series of the elliptic curve E at s
        can be any complex number using prec terms of the power series
        expansion.


        WARNING: This may be slow.  Consider using \code{Lseries_dokchitser()}
        instead.

        INPUT:
            s -- complex number
            prec -- integer

        EXAMPLES:
            sage: E = EllipticCurve('389a')
            sage: E.Lseries_extended(1 + I, 50)
            -0.638409959099... + 0.715495262192...*I
            sage: E.Lseries_extended(1 + 0.1*I, 50)
            -0.00761216538818... + 0.000434885704670...*I

        NOTE: You might also want to use Tim Dokchitser's
        L-function calculator, which is available by typing
        L = E.Lseries_dokchitser(), then evaluating L.  It
        gives the same information but is sometimes much faster.

        """
        try:
            s = C(s)
        except TypeError:
            raise TypeError, "Input argument %s must be coercible to a complex number"%s
        prec = int(prec)
        if abs(s.imag()) < R(0.0000000000001):
            return self.Lseries(s.real())
        N = self.conductor()
        pi = R(constants.pi)
        Gamma = transcendental.gamma
        Gamma_inc = transcendental.gamma_inc
        a = self.anlist(prec)
        eps = self.root_number()
        sqrtN = float(N.sqrt())
        def F(n, t):
            return Gamma_inc(t+1, 2*pi*n/sqrtN) * C(sqrtN/(2*pi*n))**(t+1)
        return C(N)**(-s/2) * C(2*pi)**s * Gamma(s)**(-1)\
               * sum([a[n]*(F(n,s-1) + eps*F(n,1-s)) for n in xrange(1,prec+1)])

    def sigma(self, z, flag=0):
        """
        Returns the value of the Weierstrass sigma function of the lattice
        associated to this elliptic curve E.

        INPUT:
            z -- a complex number
            flag -- 0 - default ???
                    1 - computes an arbitrary determination of log(sigma(z))
                    2, 3 - same using the product expansion instead of theta series.
                           ???
        OUTPUT:
            a complex number

        NOTE: The reason for the ???'s above, is that the PARI documentation for
              ellsigma is very vague.
        """
        return self.pari_curve().ellsigma(z, flag)

>>>>>>> c0de70a0
    def weierstrass_model(self):
        r"""
        Return a model of the form $y^2 = x^3 + a*x + b$ for this curve.

        More precisely, we have $a = c_4 / (2^4 \cdot 3)$ and
        $b = -c_6 / (2^5\cdot 3^3)$, where $c_4, c_6$ are the $c$-invariants
        for a minimal Weierstrass equation for $E$.

        Use \code{self.integral_weierstrass_model()} for a model with
        $a,b\in\ZZ$.
        """
        F = self.minimal_model()
        return EllipticCurve_number_field.weierstrass_model(F)

    def integral_weierstrass_model(self):
        r"""
        Return a model of the form $y^2 = x^3 + a*x + b$ for this curve with $a,b\in\Z$.

        EXAMPLES:
            sage: E = EllipticCurve('17a1')
            sage: E.integral_weierstrass_model()
            Elliptic Curve defined by y^2  = x^3 - 11*x - 890 over Rational Field
        """
        F = self.minimal_model()
        a0, a1, a2, a3, a4 = F.ainvs()
        A = -27*a0**4 - 216*a0**2*a1 + 648*a0*a2 - 432*a1**2 + 1296*a3
        B = 54*a0**6 + 648*a0**4*a1 - 1944*a0**3*a2 + 2592*a0**2*a1**2 -\
            3888*a0**2*a3 - 7776*a0*a1*a2 + 3456*a1**3 - \
            15552*a1*a3 + 11664*a2**2 + 46656*a4
        while arith.valuation(A,2)>3 and arith.valuation(B,2)>5:
            A = A/Integer(2**4)
            B = B/Integer(2**6)
        while arith.valuation(A,3)>3 and arith.valuation(B,3)>5:
            A = A/Integer(3**4)
            B = B/Integer(3**6)
        return constructor.EllipticCurve([A,B])

    def modular_degree(self, algorithm='sympow'):
        r"""
        Return the modular degree of this elliptic curve.

        The result is cached.  Subsequence calls, even with a
        different algorithm, just returned the cached result.

        INPUT:
           algorithm -- string:
              'sympow' -- (default) use Mark Watkin's (newer) C program sympow
              'magma' -- requires that MAGMA be installed (also implemented
                         by Mark Watkins)

        \note{On 64-bit computers ec does not work, so \sage uses
        sympow even if ec is selected on a 64-bit computer.}

        The correctness of this function when called with algorithm "ec"
        is subject to the following three hypothesis:

        \begin{itemize}

            \item Manin's conjecture: the Manin constant is 1

            \item Steven's conjecture: the $X_1(N)$-optimal quotient
            is the curve with minimal Faltings height.  (This is proved
            in most cases.)

            \item The modular degree fits in a machine double, so it
            better be less than about 50-some bits.  (If you use sympow
            this contraint does not apply.)

        \end{itemize}

        Moreover for all algorithms, computing a certain value of an
        $L$-function ``uses a heuristic method that discerns when the
        real-number approximation to the modular degree is within epsilon
        [=0.01 for algorithm="sympow"] of the same integer for 3
        consecutive trials (which occur maybe every 25000 coefficients
        or so). Probably it could just round at some point. For
        rigour, you would need to bound the tail by assuming
        (essentially) that all the $a_n$ are as large as possible, but
        in practise they exhibit significant (square root)
        cancellation. One difficulty is that it doesn't do the sum in
        1-2-3-4 order; it uses 1-2-4-8---3-6-12-24--9-18-- (Euler
        product style) instead, and so you have to guess ahead of time
        at what point to curtail this expansion.''  (Quote from an
        email of Mark Watkins.)

        \note{If the curve is loaded from the large Cremona database,
        then the modular degree is taken from the database.}

        EXAMPLES:
            sage: E = EllipticCurve([0, -1, 1, -10, -20])
            sage: E
            Elliptic Curve defined by y^2 + y = x^3 - x^2 - 10*x - 20 over Rational Field
            sage: E.modular_degree()
            1
            sage: E = EllipticCurve('5077a')
            sage: E.modular_degree()
            1984
            sage: factor(1984)
            2^6 * 31

            sage: EllipticCurve([0, 0, 1, -7, 6]).modular_degree()
            1984
            sage: EllipticCurve([0, 0, 1, -7, 6]).modular_degree(algorithm='sympow')
            1984
            sage: EllipticCurve([0, 0, 1, -7, 6]).modular_degree(algorithm='magma')  # optional
            1984

        We compute the modular degree of the curve with rank 4 having smallest
        (known) conductor:

            sage: E = EllipticCurve([1, -1, 0, -79, 289])
            sage: factor(E.conductor())  # conductor is 234446
            2 * 117223
            sage: factor(E.modular_degree())
            2^7 * 2617
        """
        try:
            return self.__modular_degree

        except AttributeError:
            if algorithm == 'sympow':
                from sage.lfunctions.all import sympow
                m = sympow.modular_degree(self)
            elif algorithm == 'magma':
                m = rings.Integer(self._magma_().ModularDegree())
            else:
                raise ValueError, "unknown algorithm %s"%algorithm
            self.__modular_degree = m
            return m

    def modular_parametrization(self):
        """
        Computes and returns ...
        """
        return self.pari_mincurve().elltaniyama()

    def cremona_label(self, space=False):
        """
        Return the Cremona label associated to (the minimal model) of this curve,
        if it is known.  If not, raise a RuntimeError exception.
        """
        try:
            if not space:
                return self.__cremona_label.replace(' ','')
            return self.__cremona_label
        except AttributeError:
            try:
                X = self.database_curve()
            except RuntimeError:
                raise RuntimeError, "Cremona label not known for %s."%self
            self.__cremona_label = X.__cremona_label
            return self.cremona_label(space)

    def label(self):
        r"""
        Exactly the same as the \code{cremona_label()} command.
        """
        return self.cremona_label()

    def torsion_order(self):
        """
        Return the order of the torsion subgroup.

        EXAMPLES:
            sage: e = EllipticCurve('11a')
            sage: e.torsion_order()
            5
            sage: type(e.torsion_order())
            <type 'sage.rings.integer.Integer'>
            sage: e = EllipticCurve([1,2,3,4,5])
            sage: e.torsion_order()
            1
            sage: type(e.torsion_order())
            <type 'sage.rings.integer.Integer'>
        """
        try:
            return self.__torsion_order
        except AttributeError:
            self.__torsion_order = self.torsion_subgroup().order()
            return self.__torsion_order

    def torsion_subgroup(self, flag=0):
        """
        Returns the torsion subgroup of this elliptic curve.

        INPUT:
            flag -- (default: 0)  chooses PARI algorithm:
              flag = 0: uses Doud algorithm
              flag = 1: uses Lutz-Nagell algorithm

        OUTPUT:
            The EllipticCurveTorsionSubgroup instance associated to this elliptic curve.

        EXAMPLES:
            sage: EllipticCurve('11a').torsion_subgroup()
            Torsion Subgroup isomorphic to Multiplicative Abelian Group isomorphic to C5 associated to the Elliptic Curve defined by y^2 + y = x^3 - x^2 - 10*x - 20 over Rational Field
            sage: EllipticCurve('37b').torsion_subgroup()
            Torsion Subgroup isomorphic to Multiplicative Abelian Group isomorphic to C3 associated to the Elliptic Curve defined by y^2 + y = x^3 + x^2 - 23*x - 50 over Rational Field

            sage: e = EllipticCurve([-1386747,368636886]);e
            Elliptic Curve defined by y^2  = x^3 - 1386747*x + 368636886 over Rational Field
            sage: G = e.torsion_subgroup(); G
            Torsion Subgroup isomorphic to Multiplicative Abelian
            Group isomorphic to C8 x C2 associated to the Elliptic
            Curve defined by y^2 = x^3 - 1386747*x + 368636886 over
            Rational Field
            sage: G.0
            (1227 : 22680 : 1)
            sage: G.1
            (282 : 0 : 1)
            sage: list(G)
            [1, P1, P0, P0*P1, P0^2, P0^2*P1, P0^3, P0^3*P1, P0^4, P0^4*P1, P0^5, P0^5*P1, P0^6, P0^6*P1, P0^7, P0^7*P1]
        """
        try:
            return self.__torsion_subgroup
        except AttributeError:
            self.__torsion_subgroup = rational_torsion.EllipticCurveTorsionSubgroup(self, flag)
            return self.__torsion_subgroup

    ## def newform_eval(self, z, prec):
##         """
##         The value of the newform attached to this elliptic curve at
##         the point z in the complex upper half plane, computed using
##         prec terms of the power series expansion.  Note that the power
##         series need not converge well near the real axis.
##         """
##         raise NotImplementedError

    def root_number(self):
        """
        Returns the root number of this elliptic curve.

        This is 1 if the order of vanishing of the L-function L(E,s)
        at 1 is even, and -1 if it is odd.
        """

        try:
            return self.__root_number
        except AttributeError:
            self.__root_number = int(self.pari_mincurve().ellrootno())
        return self.__root_number


    def has_cm(self):
        return self.j_invariant() in [0, 54000, -12288000, 1728, \
                                      287496, -3375, 16581375, 8000, \
                                      -32768,  -884736, -884736000,\
                                      -147197952000, -262537412640768000]

    def quadratic_twist(self, D):
        """
        Return the global minimal model of the quadratic twist of this curve by D.
        """
        return EllipticCurve_number_field.quadratic_twist(self, D).minimal_model()


    ##########################################################
    # Isogeny class (currently just uses Cremona database.)
    ##########################################################
    def isogeny_class(self, algorithm="mwrank", verbose=False):
        r"""
        Return all curves over $\Q$ in the isogeny class of this
        elliptic curve.

        INPUT:
            algorithm -- string:
                 "mwrank"   -- (default) use the mwrank C++ library
                 "database" -- use the Cremona database (only works if
                               curve is isomorphic to a curve in the database)

        OUTPUT:
            Returns the sorted list of the curves isogenous to self.
            If algorithm is "mwrank", also returns the isogeny matrix (otherwise
            returns None as second return value).

        \note{The result is \emph{not} provably correct, in the sense
            that when the numbers are huge isogenies could be missed
            because of precision issues.}

        \note{The ordering depends on which algorithm is used.}

        EXAMPLES:
            sage: I, A = EllipticCurve('37b').isogeny_class('mwrank')
            sage: I   # randomly ordered
            [Elliptic Curve defined by y^2 + y = x^3 + x^2 - 23*x - 50 over Rational Field,
             Elliptic Curve defined by y^2 + y = x^3 + x^2 - 1873*x - 31833 over Rational Field,
             Elliptic Curve defined by y^2 + y = x^3 + x^2 - 3*x +1 over Rational Field]
            sage: A
            [0 3 3]
            [3 0 0]
            [3 0 0]

            sage: I, _ = EllipticCurve('37b').isogeny_class('database'); I
            [Elliptic Curve defined by y^2 + y = x^3 + x^2 - 1873*x - 31833 over Rational Field,
             Elliptic Curve defined by y^2 + y = x^3 + x^2 - 23*x - 50 over Rational Field,
             Elliptic Curve defined by y^2 + y = x^3 + x^2 - 3*x +1 over Rational Field]

        This is an example of a curve with a $37$-isogeny:
            sage: E = EllipticCurve([1,1,1,-8,6])
            sage: E.isogeny_class ()
            ([Elliptic Curve defined by y^2 + x*y + y = x^3 + x^2 - 8*x + 6 over Rational Field,
              Elliptic Curve defined by y^2 + x*y + y = x^3 + x^2 - 208083*x - 36621194 over Rational Field],
             [ 0 37]
             [37  0])

        This curve had numerous $2$-isogenies:
        sage: e=EllipticCurve([1,0,0,-39,90])
            sage: e.isogeny_class ()
            ([Elliptic Curve defined by y^2 + x*y  = x^3 - 39*x + 90 over Rational Field,
              Elliptic Curve defined by y^2 + x*y  = x^3 - 4*x -1 over Rational Field,
              Elliptic Curve defined by y^2 + x*y  = x^3 + x over Rational Field,
              Elliptic Curve defined by y^2 + x*y  = x^3 - 49*x - 136 over Rational Field,
              Elliptic Curve defined by y^2 + x*y  = x^3 - 34*x - 217 over Rational Field,
              Elliptic Curve defined by y^2 + x*y  = x^3 - 784*x - 8515 over Rational Field],
             [0 2 0 0 0 0]
             [2 0 2 2 0 0]
             [0 2 0 0 0 0]
             [0 2 0 0 2 2]
             [0 0 0 2 0 0]
             [0 0 0 2 0 0])

        See \url{http://modular.ucsd.edu/Tables/nature/} for more interesting
        examples of isogeny structures.
        """
        #if algorithm == "gp":

       #     return sum([L for _, L in self.isogenous_curves(algorithm="gp")], [self])

        if algorithm == "mwrank":
            try:
                E = self.mwrank_curve()
            except ValueError:
                E = self.minimal_model().mwrank_curve()
            I, A = E.isogeny_class(verbose=verbose)
            mat = matrix.MatrixSpace(rings.IntegerRing(), len(A))(A)
            I = [constructor.EllipticCurve(ainvs) for ainvs in I]
            return I, mat

        elif algorithm == "database":

            try:
                label = self.cremona_label(space=False)
            except RuntimeError:
                raise RuntimeError, "unable to to find %s in the database"%self
            db = sage.databases.cremona.CremonaDatabase()
            I = db.isogeny_class(label)
            I.sort()
            return I, None

        else:

            raise ValueError, "unknown algorithm '%s'%"%algorithm

    def isogeny_graph(self):
        r"""
        Returns a graph representing the isogeny class of this elliptic curve,
        where the vertices are isogenous curves over $\Q$ and the edges are
        prime degree isogenies labeled by their degree.

        EXAMPLES:
            sage: LL = []
            sage: for e in cremona_optimal_curves(range(1, 38)):
            ...    G = e.isogeny_graph()
            ...    already = False
            ...    for H in LL:
            ...        if G.is_isomorphic(H):
            ...            already = True
            ...            break
            ...    if not already:
            ...        LL.append(G)
            ...
            sage.: graphs_list.show_graphs(LL)

            sage: E = EllipticCurve('195a')
            sage: G = E.isogeny_graph()
            sage: for v in G: print v, G.obj(v)
            ...
            0 Elliptic Curve defined by y^2 + x*y  = x^3 - 110*x + 435 over Rational Field
            1 Elliptic Curve defined by y^2 + x*y  = x^3 - 115*x + 392 over Rational Field
            2 Elliptic Curve defined by y^2 + x*y  = x^3 + 210*x + 2277 over Rational Field
            3 Elliptic Curve defined by y^2 + x*y  = x^3 - 520*x - 4225 over Rational Field
            4 Elliptic Curve defined by y^2 + x*y  = x^3 + 605*x - 19750 over Rational Field
            5 Elliptic Curve defined by y^2 + x*y  = x^3 - 8125*x - 282568 over Rational Field
            6 Elliptic Curve defined by y^2 + x*y  = x^3 - 7930*x - 296725 over Rational Field
            7 Elliptic Curve defined by y^2 + x*y  = x^3 - 130000*x - 18051943 over Rational Field
            sage: G.plot(edge_labels=True).save('isogeny_graph.png')
        """
        from sage.graphs.graph import Graph
        L, M = self.isogeny_class()
        G = Graph(M, format='weighted_adjacency_matrix')
        d = {}
        for v in G.vertices():
            d[v] = L[v]
        G.associate(d)
        return G

    ##########################################################
    # Galois Representations
    ##########################################################

    def is_reducible(self, p):
        """
        Return True if the mod-p representation attached
        to E is reducible.

        INPUT:
            p -- a prime number

        NOTE: The answer is cached.

        EXAMPLES:
            sage: E = EllipticCurve('121a'); E
            Elliptic Curve defined by y^2 + x*y + y = x^3 + x^2 - 30*x - 76 over Rational Field
            sage: E.is_reducible(7)
            False
            sage: E.is_reducible(11)
            True
            sage: EllipticCurve('11a').is_reducible(5)
            True
            sage: e = EllipticCurve('11a2')
            sage: e.is_reducible(5)
            True
            sage: e.torsion_order()
            1
        """
        try:
            return self.__is_reducible[p]
        except AttributeError:
            self.__is_reducible = {}
        except KeyError:
            pass

        if not arith.is_prime(p):
            raise ValueError, 'p (=%s) must be prime'%p
        # we do is_surjective first, since this is
        # much easier than computing isogeny_class
        t, why = self.is_surjective(p)
        if t == True:
            self.__is_reducible[p] = False
            return False  # definitely not reducible
        isogeny_matrix = self.isogeny_class()[ 1 ]
        v = isogeny_matrix[0]  # first row
        for a in v:
            if a != 0 and a % p == 0:
                self.__is_reducible[p] = True
                return True
        self.__is_reducible[p] = False
        return False

    def is_irreducible(self, p):
        """
        Return True if the mod p represenation is irreducible.

        EXAMPLES:
            sage: e = EllipticCurve('37b')
            sage: e.is_irreducible(2)
            True
            sage: e.is_irreducible(3)
            False
            sage: e.is_reducible(2)
            False
            sage: e.is_reducible(3)
            True
        """
        return not self.is_reducible(p)

    def is_surjective(self, p, A=1000):
        """
        Return True if the mod-p representation attached to E
        is surjective, False if it is not, or None if we were
        unable to determine whether it is or not.

        NOTE: The answer is cached.

        INPUT:
            p -- int (a prime number)
            A -- int (a bound on the number of a_p to use)

        OUTPUT:
            a 2-tuple:
            -- surjective or (probably) not
            -- information about what it is if not surjective

        EXAMPLES:
            sage: e = EllipticCurve('37b')
            sage: e.is_surjective(2)
            (True, None)
            sage: e.is_surjective(3)
            (False, '3-torsion')


        REMARKS:

            1.  If p >= 5 then the mod-p representation is surjective
                if and only if the p-adic representation is
                surjective.  When p = 2, 3 there are counterexamples.
                See a very recent paper of Elkies for more details
                when p=3.

            2.  When p <= 3 this function always gives the correct
                result irregardless of A, since it explicitly
                determines the p-division polynomial.

        """
        if not arith.is_prime(p):
            raise TypeError, "p (=%s) must be prime."%p
        A = int(A)
        key = (p, A)
        try:
            return self.__is_surjective[key]
        except KeyError:
            pass
        except AttributeError:
            self.__is_surjective = {}

        ans = self._is_surjective(p, A)
        self.__is_surjective[key] = ans
        return ans

    def _is_surjective(self, p, A):
        T = self.torsion_subgroup().order()
        if T % p == 0:
            return False, "%s-torsion"%p

        if p == 2:
            invs = self.weierstrass_model().ainvs()
            R = rings.PolynomialRing(self.base_ring(), 'x')
            x = R.gen()
            f = x**3 + invs[3]*x + invs[4]
            if not f.is_irreducible():
                return False, '2-torsion'
            if arith.is_square(f.discriminant()):
                return False, "A3"
            return True, None

        if p == 3:
            # Algorithm: Let f be the 3-division polynomial, which is
            # a polynomial of degree 4.  Then I claim that this
            # polynomial has Galois group S_4 if and only if the
            # representation rhobar_{E,3} is surjective.  If the group
            # is S_4, then S_4 is a quotient of the image of
            # rhobar_{E,3}.  Since S_4 has order 24 and GL_2(F_3)
            # has order 48, the only possibility we have to consider
            # is that the image of rhobar is isomorphic to S_4.
            # But this is not the case because S_4 is not a subgroup
            # of GL_2(F_3).    If it were, it would be normal, since
            # it would have index 2.  But there is a *unique* normal
            # subgroup of GL_2(F_3) of index 2, namely SL_2(F_3),
            # and SL_2(F_3) is not isomorphic to S_4 (S_4 has a normal
            # subgroup of index 2 and SL_2(F_3) does not.)
            # (What's a simple way to see that SL_2(F_3) is the
            # unique index-2 normal subgroup?  I didn't see an obvious
            # reason, so just used the NormalSubgroups command in MAGMA
            # and it output exactly one of index 2.)

            # Here's Noam Elkies proof for the other direction:

            #> Let E be an elliptic curve over Q.  Is the mod-3
            #> representation E[3]  surjective if and only if the
            #> (degree 4) division polynomial has Galois group S_4?  I
            #> can see why the group being S_4 implies the
            #> representation is surjective, but the converse is not
            #> clear to me.
            # I would have thought that this is the easier part: to
            # say that E[3] is surjective is to say the 3-torsion
            # field Q(E[3]) has Galois group GL_2(Z/3) over Q.  Let
            # E[3]+ be the subfield fixed by the element -1 of
            # GL_2(Z/3).  Then E[3] has Galois group PGL_2(Z/3), which
            # is identified with S_4 by its action on the four
            # 3-element subgroups of E[3].  Each such subgroup is in
            # turn determined by the x-coordinate shared by its two
            # nonzero points.  So, if E[3] is surjective then any
            # permutation of those x-coordinates is realized by some
            # element of Gal(E[3]+/Q).  Thus the Galois group of the
            # division polynomial (whose roots are those
            # x-coordinates) maps surjectively to S_4, which means it
            # equals S_4.


            f = self.division_polynomial(3)
            if not f.is_irreducible():
                return False, "reducible_3-divpoly"
            n = pari(f).polgalois()[0]
            if n == 24:
                return True, None
            else:
                return False, "3-divpoly_galgroup_order_%s"%n

        if self.has_cm():
            return False, "CM"
        an = self.anlist(A)
        ell = 0
        Np = self.conductor() * p
        signs = []
        while True:
            ell = arith.next_prime(ell)
            if ell >= A: break
            if Np % ell != 0:
                a_ell = an[int(ell)]
                if a_ell % p != 0:
                    s = arith.kronecker(a_ell**2 - 4*ell, p)
                    #print ell, s
                    if s == 0: continue
                    if not (s in signs):
                        signs.append(s)
                        if len(signs) == 2:
                            return True, None

        # could do something further here...
        return False, signs

    def is_semistable(self):
        if self.base_ring() != Q:
            raise NotImplementedError, "is_semistable only implemented for curves over the rational numbers."
        return self.conductor().is_squarefree()

    def reducible_primes(self):
        r"""
        Returns a list of the primes $p$ such that the mod $p$
        representation $\rho_{E,p}$ is reducible.  For all other
        primes the representation is irreducible.

        NOTE -- this is \emph{not} provably correct in general.
        See the documentation for \code{self.isogeny_class}.

        EXAMPLES:
            sage: E = EllipticCurve('225a')
            sage: E.reducible_primes()
            [3]
        """
        try:
            return self.__reducible_primes
        except AttributeError:
            pass
        C, I = self.isogeny_class(algorithm='mwrank')
        X = set(I.list())
        R = [p for p in X if arith.is_prime(p)]
        self.__reducible_primes = R
        return R

    def non_surjective(self, A=1000):
        r"""
        Returns a list of primes p such that the mod-p representation
        $\rho_{E,p}$ *might* not be surjective (this list usually
        contains 2, because of shortcomings of the algorithm).  If p
        is not in the returned list, then rho_{E,p} is provably
        surjective (see A. Cojocaru's paper).  If the curve has CM
        then infinitely many representations are not surjective, so we
        simply return the sequence [(0,"cm")] and do no further computation.

        INPUT:
            A -- an integer
        OUTPUT:
            list -- if curve has CM, returns [(0,"cm")].  Otherwise, returns a
                    list of primes where mod-p representation very likely
                    not surjective.   At any prime not in this list,
                    the representation is definitely surjective.
        EXAMPLES:
            sage: E = EllipticCurve([0, 0, 1, -38, 90])  # 361A
            sage: E.non_surjective()   # CM curve
            [(0, 'cm')]

            sage: E = EllipticCurve([0, -1, 1, 0, 0]) # X_1(11)
            sage: E.non_surjective()
            [(5, '5-torsion')]

            sage: E = EllipticCurve([0, 0, 1, -1, 0]) # 37A
            sage: E.non_surjective()
            []

            sage: E = EllipticCurve([0,-1,1,-2,-1])   # 141C
            sage: E.non_surjective()
            [(13, [1])]

        ALGORITHM:
            When p<=3 use division polynomials.  For 5 <= p <= B,
            where B is Cojocaru's bound, use the results in Section 2
            of Serre's inventiones paper"Sur Les Representations Modulaires Deg
            Degre 2 de Galqbar Over Q."
        """
        if self.has_cm():
            misc.verbose("cm curve")
            return [(0,"cm")]
        N = self.conductor()
        if self.is_semistable():
            C = 11
            misc.verbose("semistable -- so bound is 11")
        else:
            C = 1 + 4*sqrt(6)*int(N)/3 * sqrt(mul([1+1.0/int(p) for p,_ in factor(N)]))
            misc.verbose("conductor = %s, and bound is %s"%(N,C))
        C = 1 + 4*sqrt(6)*int(N)/3 * sqrt(mul([1+1.0/int(p) for p,_ in factor(N)]))
        misc.verbose("conductor = %s, and bound is %s"%(N,C))
        B = []
        p = 2
        while p <= C:
            t, v = self.is_surjective(p, A=A)
            misc.verbose("(%s,%s,%s)"%(p,t,v))
            if not t:
                B.append((p,v))
            p = next_prime(p)
        return B

    def is_ordinary(self, p, ell=None):
        """
        Return True precisely when the mod-p representation attached
        to this elliptic curve is ordinary at ell.

        INPUT:
            p -- a prime
            ell - a prime (default: p)

        OUTPUT:
            bool
        """
        if ell is None:
            ell = p
        return self.ap(ell) % p != 0

    def is_good(self, p, check=True):
        """
        Return True if $p$ is a prime of good reduction for $E$.

        INPUT:
            p -- a prime

        OUTPUT:
            bool

        EXAMPLES:
            sage: e = EllipticCurve('11a')
            sage: e.is_good(-8)
            Traceback (most recent call last):
            ...
            ValueError: p must be prime
            sage: e.is_good(-8, check=False)
            True
        """
        if check:
            if not arith.is_prime(p):
                raise ValueError, "p must be prime"
        return self.conductor() % p != 0


    def is_supersingular(self, p, ell=None):
        """
        Return True precisely when p is a prime of good reduction so
        that the mod-p representation attached to this elliptic curve
        is supersingular at ell.

        INPUT:
            p -- a prime
            ell - a prime (default: p)

        OUTPUT:
            bool
        """
        if ell is None:
            ell = p
        return self.is_good(p) and not self.is_ordinary(p, ell)

    def supersingular_primes(self, B):
        """
        Return a list of all supersingular primes for this elliptic curve
        up to and possibly including B.

        EXAMPLES:
            sage: e = EllipticCurve('11a')
            sage: e.aplist(20)
            [-2, -1, 1, -2, 1, 4, -2, 0]
            sage: e.supersingular_primes(1000)
            [2, 19, 29, 199, 569, 809]

            sage: e = EllipticCurve('27a')
            sage: e.aplist(20)
            [0, 0, 0, -1, 0, 5, 0, -7]
            sage: e.supersingular_primes(97)
            [2, 5, 11, 17, 23, 29, 41, 47, 53, 59, 71, 83, 89]
            sage: e.ordinary_primes(97)
            [7, 13, 19, 31, 37, 43, 61, 67, 73, 79, 97]
            sage: e.supersingular_primes(3)
            [2]
            sage: e.supersingular_primes(2)
            [2]
            sage: e.supersingular_primes(1)
            []
        """
        v = self.aplist(max(B, 3))
        P = arith.prime_range(max(B,3)+1)
        N = self.conductor()
        return [P[i] for i in [0,1] if P[i] <= B and v[i]%P[i]==0 and N%P[i] != 0] + \
                      [P[i] for i in range(2,len(v)) if v[i] == 0 and N%P[i] != 0]

    def ordinary_primes(self, B):
        """
        Return a list of all ordinary primes for this elliptic curve
        up to and possibly including B.

        EXAMPLES:
            sage: e = EllipticCurve('11a')
            sage: e.aplist(20)
            [-2, -1, 1, -2, 1, 4, -2, 0]
            sage: e.ordinary_primes(97)
            [3, 5, 7, 11, 13, 17, 23, 31, 37, 41, 43, 47, 53, 59, 61, 67, 71, 73, 79, 83, 89, 97]
            sage: e = EllipticCurve('49a')
            sage: e.aplist(20)
            [1, 0, 0, 0, 4, 0, 0, 0]
            sage: e.supersingular_primes(97)
            [3, 5, 13, 17, 19, 31, 41, 47, 59, 61, 73, 83, 89, 97]
            sage: e.ordinary_primes(97)
            [2, 11, 23, 29, 37, 43, 53, 67, 71, 79]
            sage: e.ordinary_primes(3)
            [2]
            sage: e.ordinary_primes(2)
            [2]
            sage: e.ordinary_primes(1)
            []
        """
        v = self.aplist(max(B, 3) )
        P = arith.prime_range(max(B,3) +1)
        return [P[i] for i in [0,1] if P[i] <= B and v[i]%P[i]!=0] +\
               [P[i] for i in range(2,len(v)) if v[i] != 0]

    def eval_modular_form(self, points, prec):
        if not isinstance(points, (list,xrange)):
            try:
                points = list(points)
            except TypeError:
                return self.eval_modular_form([points],prec)
        an = self.pari_mincurve().ellan(prec)
        s = 0
        I = pari("I")
        pi = pari("Pi")
        c = pari(2)*pi*I
        ans = []
        for z in points:
            s = pari(0)
            r0 = (c*z).exp()
            r = r0
            for n in xrange(1,prec):
                s += an[n-1]*r
                r *= r0
            ans.append(s.python())
        return ans


    def L_series(self):
        try:
            return self.__lseries
        except AttributeError:
            self.__lseries = Lseries_ell(self)
            return self.__lseries


    def _multiple_of_degree_of_isogeny_to_optimal_curve(self):
        M = self.isogeny_class()[1]
        return Integer(misc.prod([x for x in M[0] if x], 1))

    ########################################################################
    # Functions related to bounding the order of Sha (provably correctly!)
    # Heegner points and Kolyvagin's theorem
    ########################################################################

    def sha(self):
        try:
            return self.__sha
        except AttributeError:
<<<<<<< HEAD
            from sha import Sha
            self.__sha = Sha(self)
            return self.__sha
=======
            pass
        r = Integer(self.rank(use_database=use_database, proof=proof))
        L = self.Lseries_dokchitser(prec=prec)
        Lr= L.derivative(1,r)
        Om = self.omega()
        Reg = self.regulator(use_database=use_database, proof=proof)
        T = self.torsion_order()
        cp = self.tamagawa_product()
        Sha = Lr*T*T/(r.factorial()*Om*cp*Reg)
        self.__sha_an_numerical = Sha
        return Sha

    def sha_an(self, use_database=False):
        """
        Returns the Birch and Swinnerton-Dyer conjectural order of Sha
        as a provably corret integer, unless the analytic rank is > 1,
        in which case this function returns a numerical value.

        This result is proved correct if the order of vanishing is 0
        and the Manin constant is <= 2.

        If the optional parameter use_database is True (default:
        False), this function returns the analytic order of Sha as
        listed in Cremona's tables, if this curve appears in Cremona's
        tables.

        EXAMPLES:
            sage: E = EllipticCurve([0, -1, 1, -10, -20])   # 11A  = X_0(11)
            sage: E.sha_an()
            1
            sage: E = EllipticCurve([0, -1, 1, 0, 0])       # X_1(11)
            sage: E.sha_an()
            1

            sage: EllipticCurve('14a4').sha_an()
            1
            sage: EllipticCurve('14a4').sha_an(use_database=True)  # optional -- requires large Cremona database package
            1

        The smallest conductor curve with nontrivial Sha:
            sage: E = EllipticCurve([1,1,1,-352,-2689])     # 66b3
            sage: E.sha_an()
            4

        The four optimal quotients with nontrivial Sha and conductor <= 1000:
            sage: E = EllipticCurve([0, -1, 1, -929, -10595])       # 571A
            sage: E.sha_an()
            4
            sage: E = EllipticCurve([1, 1, 0, -1154, -15345])       # 681B
            sage: E.sha_an()
            9
            sage: E = EllipticCurve([0, -1, 0, -900, -10098])       # 960D
            sage: E.sha_an()
            4
            sage: E = EllipticCurve([0, 1, 0, -20, -42])            # 960N
            sage: E.sha_an()
            4

        The smallest conductor curve of rank > 1:
            sage: E = EllipticCurve([0, 1, 1, -2, 0])       # 389A (rank 2)
            sage: E.sha_an()
            0.999999999999998

        The following are examples that require computation of the Mordell-Weil
        group and regulator:

            sage: E = EllipticCurve([0, 0, 1, -1, 0])                     # 37A  (rank 1)
            sage: E.sha_an()
            1

            sage: E = EllipticCurve("1610f3")
            sage: E.sha_an()
            4

        In this case the input curve is not minimal, and if this function didn't
        transform it to be minimal, it would give nonsense:
            sage: E = EllipticCurve([0,-432*6^2])
            sage: E.sha_an()
            1
        """
#            sage: e = EllipticCurve([1, 0, 0, -19491080, -33122512122])   # 15834T2
#            sage: e.sha_an()                          # takes a long time (way too long!!)
#            25
        if hasattr(self, '__sha_an'):
            return self.__sha_an
        if use_database:
            try:
                self.__sha_an = int(round(float(self.database_curve().db_extra[4])))
                return self.__sha_an
            except RuntimeError, AttributeError:
                pass

        # it's critical to switch to the minimal model.
        E = self.minimal_model()
        eps = E.root_number()
        if eps == 1:
            L1_over_omega = E.L_ratio()
            if L1_over_omega == 0:
                return self.sha_an_numerical(use_database=use_database)
            T = E.torsion_subgroup().order()
            Sha = (L1_over_omega * T * T) / Q(E.tamagawa_product())
            try:
                Sha = Integer(Sha)
            except ValueError:
                raise RuntimeError, \
                      "There is a bug in sha_an, since the computed conjectural order of Sha is %s, which is not an integer."%Sha
            if not arith.is_square(Sha):
                raise RuntimeError, \
                      "There is a bug in sha_an, since the computed conjectural order of Sha is %s, which is not a square."%Sha
            E.__sha_an = Sha
            self.__sha_an = Sha
            return Sha

        else:  # rank > 0  (Not provably correct)
            L1, error_bound = E.Lseries_deriv_at1(10*sqrt(E.conductor()) + 10)
            if abs(L1) < error_bound:
                s = self.sha_an_numerical()
                E.__sha_an = s
                self.__sha_an = s
                return s

            regulator = E.regulator(use_database=use_database)   # this could take a *long* time; and could fail...?
            T = E.torsion_subgroup().order()
            omega = E.omega()
            Sha = int(round ( (L1 * T * T) / (E.tamagawa_product() * regulator * omega) ))
            try:
                Sha = Integer(Sha)
            except ValueError:
                raise RuntimeError, \
                      "There is a bug in sha_an, since the computed conjectural order of Sha is %s, which is not an integer."%Sha
            if not arith.is_square(Sha):
                raise RuntimeError, \
                      "There is a bug in sha_an, since the computed conjectural order of Sha is %s, which is not a square."%Sha
            E.__sha_an = Sha
            self.__sha_an = Sha
            return Sha

    def sha_an_padic(self, p, prec=0):
        r"""
        Returns the conjectural order of Sha(E), according to the
        $p$-adic analogue of the BSD conjecture.

        INPUT:
            p -- a prime > 3
            prec (optional) -- the precision used in the computation of the
            p-adic L-Series

        OUTPUT:
            p-adic number -- that conjecturally equals $\#Sha(E)(p)$ or $-\#Sha(E)(p)$.

        NOTE:
            If prec is set to zero (default) then the precision is set so that
            at least the first p-adic digit of conjectural $\#Sha(E)(p)$ is
            determined.

        BUG:
            Currently for supersingular primes for curves of rank > 0, only the
            first digit will be correct. More is hard to compute anyway.

        EXAMPLES:

        Good ordinary examples:

            sage: EllipticCurve('11a1').sha_an_padic(5)  #rank 0
            1 + O(5^2)
            sage: EllipticCurve('43a1').sha_an_padic(5)  #rank 1
            1 + O(5)
            sage: EllipticCurve('389a1').sha_an_padic(5,4) #rank 2   (long time)
            1 + O(5^3)
            sage: EllipticCurve('858k2').sha_an_padic(7)  #rank 0, non trivial sha  (long time)
            7^2 + O(7^3)

        Exceptional cases:

            sage: EllipticCurve('11a1').sha_an_padic(11) #rank 0
            1 + O(11)

        NOTE: the following doctest is DISABLED. When I put in the fix for
        trac \#635, this strangely switched sign to become 40 + O(41).
        I'm not sure whether this indicates a bug, possibly a normalisation issue.
            sage.: EllipticCurve('123a1').sha_an_padic(41) #rank 1    (long time)
            1 + O(41)
            sage: EllipticCurve('817a1').sha_an_padic(43) #rank 2    (long time)
            42 + O(43)

        Supersingular cases:

            sage: EllipticCurve('34a1').sha_an_padic(5) # rank 0     (long time)
            1 + O(5^3)
            sage.: EllipticCurve('43a1').sha_an_padic(7) # rank 1    (very long time -- not tested)
            1 + O(7)
            sage: EllipticCurve('1483a1').sha_an_padic(5) # rank 2   (long time)
            1 + O(5)
        """
        try:
            return self.__sha_an_padic[(p,prec)]
        except AttributeError:
            self.__sha_an_padic = {}
        except KeyError:
            pass

        if self.has_cm():
            raise NotImplementedError, "I don't know about curves with complex multiplication."

        tam = self.tamagawa_product()
        tors = self.torsion_order()**2
        reg = self.padic_regulator(p)
        r = self.rank()

        #         shortcut to introduce later ::
        #   ( also we could avoid the computation of the modular symbols altogether )
        # if r == 0:
        #    lstar = lp.modular_symbol(0) * lp._quotient_of_periods
        #    sha = lstar/bsdp
        #    sha = lstar/bsdp[0] in the supersingular case

        lp = self.padic_lseries(p)

        if self.is_ordinary(p):
            K = reg.parent()
            lg = log(K(1+p))

            if (self.is_good(p) or self.ap(p) == -1):
                eps = (1-1/lp.alpha())**2
                # according to the p-adic BSD this should be equal to the leading term of the p-adic L-series:
                bsdp = tam * reg * eps/tors/lg**r
            else:
                r += 1   # exceptional zero
                eq = self.tate_curve(p)
                Li = eq.L_invariant()

                # according to the p-adic BSD (Mazur-Tate-Teitelbaum)
                # this should be equal to the leading term of the p-adic L-series:
                bsdp = tam * reg * Li/tors/lg**r


            v = bsdp.valuation()
            if v > 0:
                verbose("the prime is irregular.")

            # determine how much prec we need to prove at least the triviality of
            # the p-primary part od Sha

            if prec == 0:
                n = max(v,2)
                bounds = lp._prec_bounds(n,r+1)
                while bounds[r] <= v:
                    n += 1
                    bounds = lp._prec_bounds(n,r+1)
                verbose("set precision to %s"%n)
            else:
                n = max(2,prec)

            not_yet_enough_prec = True
            while not_yet_enough_prec:
                lps = lp.series(n,prec=r+1)
                lstar = lps[r]
                if (lstar != 0) or (prec != 0):
                    not_yet_enough_prec = False
                else:
                    n += 1
                    verbose("increased precision to %s"%n)

            shan = lstar/bsdp

        elif self.is_supersingular(p):
            K = reg[0].parent()
            lg = log(K(1+p))


            # according to the p-adic BSD this should be equal to the leading term of the D_p - valued
            # L-series :
            bsdp = tam /tors/lg**r * reg
            # note this is an element in Q_p^2

            verbose("the algebraic leading terms : %s"%bsdp)

            v = [bsdp[0].valuation(),bsdp[1].valuation()]

            if prec == 0:
                n = max(min(v)+2,3)
            else:
                n = max(3,prec)

            verbose("...computing the p-adic L-series")
            not_yet_enough_prec = True
            while not_yet_enough_prec:
                lps = lp.Dp_valued_series(n,prec=r+1)
                lstar = [lps[0][r],lps[1][r]]
                verbose("the leading terms : %s"%lstar)
                if (lstar[0] != 0 or lstar[1] != 0) or ( prec != 0):
                    not_yet_enough_prec = False
                else:
                    n += 1
                    verbose("increased precision to %s"%n)

            verbose("...putting things together")
            if bsdp[0] != 0:
                shan0 = lstar[0]/bsdp[0]
            else:
                shan0 = 0   # this should actully never happen
            if bsdp[1] != 0:
                shan1 = lstar[1]/bsdp[1]
            else:
                shan1 = 0   # this should conjecturally only happen when the rank is 0
            verbose("the two values for Sha : %s"%[shan0,shan1])

            # check consistency (the first two are only here to avoid a bug in the p-adic L-series
            # (namely the coefficients of zero-relative precision are treated as zero)
            if shan0 != 0 and shan1 != 0 and (shan0 - shan1 != 0 and shan0 + shan1 != 0):
                raise RuntimeError, "There must be a bug in the supersingular routines for the p-adic BSD."

            #take the better
            if shan1 == 0 or shan0.precision_relative() > shan1.precision_relative():
                shan = shan0
            else:
                shan = shan1

        else:
            raise ValueError, "The curve has to have semi-stable reduction at p."

        self.__sha_an_padic[(p,prec)] = shan
        return shan


    def sha_p_primary_bound(self, p):
        r"""
        Returns an upper bound of $\#Sha(E)(p)$.

        INPUT:
            p -- a prime > 3

        OUTPUT:
            integer -- power of p that bounds #Sha(E)(p) from above

        NOTE:
            The result is a proven upper bound on the order of $Sha(E)(p)$.
            So in particular it proves it finiteness even if the rank of
            the curve is larger than 1. Note also that this bound is sharp
            if one assumes the main conjecture of Iwasawa theory of
            elliptic curves (and this is known in certain cases).

        EXAMPLES:
            sage: e = EllipticCurve('858k2')
            sage: e.sha_p_primary_bound(3)           # long time
            0
            sage: e.sha_p_primary_bound(7)           # long time
            2
        """

        if self.is_ordinary(p) or self.is_good(p):
            shan = self.sha_an_padic(p,prec = 0)
            if shan == 0:
                raise RuntimeError, "There is a bug in sha_an_padic."
            S = shan.valuation()
            if not self.is_surjective(p) and not self.is_reducible(p):
                raise ValueError, "The mod-p Galois representation is neither surjective nor contained in a Borel group. Current knowledge about Euler systems does not provide an upper bound in this case. Try sha_an_padic for a conjectural bound."
        else:
            raise ValueError, "The curve has to have semi-stable reduction at p."

        return S


    def _multiple_of_degree_of_isogeny_to_optimal_curve(self):
        M = self.isogeny_class()[1]
        return Integer(misc.prod([x for x in M[0] if x], 1))

    def L_ratio(self):
        r"""
        Returns the ratio $L(E,1)/\Omega$ as an exact rational
        number. The result is \emph{provably} correct if the Manin
        constant of the associated optimal quotient is $\leq 2$.  This
        hypothesis on the Manin constant is true for all semistable
        curves (i.e., squarefree conductor), by a theorem of Mazur
        from his \emph{Rational Isogenies of Prime Degree} paper.

        EXAMPLES:
            sage: E = EllipticCurve([0, -1, 1, -10, -20])   # 11A  = X_0(11)
            sage: E.L_ratio()
            1/5
            sage: E = EllipticCurve([0, -1, 1, 0, 0])       # X_1(11)
            sage: E.L_ratio()
            1/25
            sage: E = EllipticCurve([0, 0, 1, -1, 0])       # 37A  (rank 1)
            sage: E.L_ratio()
            0
            sage: E = EllipticCurve([0, 1, 1, -2, 0])       # 389A (rank 2)
            sage: E.L_ratio()
            0
            sage: E = EllipticCurve([0, 0, 1, -38, 90])     # 361A (CM curve))
            sage: E.L_ratio()
            0
            sage: E = EllipticCurve([0,-1,1,-2,-1])         # 141C (13-isogeny)
            sage: E.L_ratio()
            1
            sage: E = EllipticCurve(RationalField(), [1, 0, 0, 1/24624, 1/886464])
            sage: E.L_ratio()
            2

        WARNING: It's conceivable that machine floats are not large
        enough precision for the computation; if this could be the
        case a RuntimeError is raised.  The curve's real period would
        have to be very small for this to occur.

        ALGORITHM: Compute the root number.  If it is -1 then L(E,s)
        vanishes to odd order at 1, hence vanishes.  If it is +1, use
        a result about modular symbols and Mazur's "Rational Isogenies"
        paper to determine a provably correct bound (assuming Manin
        constant is <= 2) so that we can determine whether L(E,1) = 0.

        AUTHOR: William Stein, 2005-04-20.
        """
        try:
            return self.__lratio
        except AttributeError:
            pass

        if not self.is_minimal():
            self.__lratio = self.minimal_model().L_ratio()
            return self.__lratio

        if self.root_number() == -1:
            self.__lratio = Q(0)
            return self.__lratio

        # Even root number.  Decide if L(E,1) = 0.  If E is a modular
        # *OPTIMAL* quotient of J_0(N) elliptic curve, we know that T *
        # L(E,1)/omega is an integer n, where T is the order of the
        # image of the rational torsion point (0)-(oo) in E(Q), and
        # omega is the least real Neron period.  (This is proved in my
        # Ph.D. thesis, but is probably well known.)  We can easily
        # compute omega to very high precision using AGM.  So to prove
        # that L(E,1) = 0 we compute T/omega * L(E,1) to sufficient
        # precision to determine it as an integer.  If eps is the
        # error in computation of L(E,1), then the error in computing
        # the product is (2T/Omega_E) * eps, and we need this to be
        # less than 0.5, i.e.,
        #          (2T/Omega_E) * eps < 0.5,
        # so
        #          eps < 0.5 * Omega_E / (2T) = Omega_E / (4*T).
        #
        # Since in general E need not be optimal, we have to choose
        # eps = Omega_E/(8*t*B), where t is the exponent of E(Q)_tor,
        # and is a multiple of the degree of an isogeny between E
        # and the optimal curve.
        #
        # NOTES: We *do* have to worry about the Manin constant, since
        # we are using the Neron model to compute omega, not the
        # newform.  My theorem replaces the omega above by omega/c,
        # where c is the Manin constant, and the bound must be
        # correspondingly smaller.  If the level is square free, then
        # the Manin constant is 1 or 2, so there's no problem (since
        # we took 8 instead of 4 in the denominator).  If the level
        # is divisible by a square, then the Manin constant could
        # be a divisible by an arbitrary power of that prime, except
        # that Edixhoven claims the primes that appear are <= 7.

        t = self.torsion_subgroup().order()
        omega = self.period_lattice()[0]
        d = self._multiple_of_degree_of_isogeny_to_optimal_curve()
        C = 8*d*t
        eps = omega / C
        # coercion of 10**(-15) to our real field is needed to
        # make unambiguous comparison
        if eps < R(10**(-15)):  # liberal bound on precision of float
            raise RuntimeError, "Insufficient machine precision (=%s) for computation."%eps
        sqrtN = 2*int(sqrt(self.conductor()))
        k = sqrtN + 10
        while True:
            L1, error_bound = self.Lseries_at1(k)
            if error_bound < eps:
                n = int(round(L1*C/omega))
                quo = Q(n) / Q(C)
                self.__lratio = quo / self.real_components()
                return self.__lratio
            k += sqrtN
            misc.verbose("Increasing precision to %s terms."%k)


    def L1_vanishes(self):
        """
        Returns whether or not L(E,1) = 0. The result is provably
        correct if the Manin constant of the associated optimal
        quotient is <= 2.  This hypothesis on the Manin constant
        is true for all curves of conductor <= 40000 (by Cremona) and
        all semistable curves (i.e., squarefree conductor).

        EXAMPLES:
            sage: E = EllipticCurve([0, -1, 1, -10, -20])   # 11A  = X_0(11)
            sage: E.L1_vanishes()
            False
            sage: E = EllipticCurve([0, -1, 1, 0, 0])       # X_1(11)
            sage: E.L1_vanishes()
            False
            sage: E = EllipticCurve([0, 0, 1, -1, 0])       # 37A  (rank 1)
            sage: E.L1_vanishes()
            True
            sage: E = EllipticCurve([0, 1, 1, -2, 0])       # 389A (rank 2)
            sage: E.L1_vanishes()
            True
            sage: E = EllipticCurve([0, 0, 1, -38, 90])     # 361A (CM curve))
            sage: E.L1_vanishes()
            True
            sage: E = EllipticCurve([0,-1,1,-2,-1])         # 141C (13-isogeny)
            sage: E.L1_vanishes()
            False

        WARNING: It's conceivable that machine floats are not large
        enough precision for the computation; if this could be the
        case a RuntimeError is raised.  The curve's real period would
        have to be very small for this to occur.

        ALGORITHM: Compute the root number.  If it is -1 then L(E,s)
        vanishes to odd order at 1, hence vanishes.  If it is +1, use
        a result about modular symbols and Mazur's "Rational Isogenies"
        paper to determine a provably correct bound (assuming Manin
        constant is <= 2) so that we can determine whether L(E,1) = 0.

        AUTHOR: William Stein, 2005-04-20.
        """
        return self.L_ratio() == 0

    ########################################################################
    # Functions related to bounding the order of Sha (provably correctly!)
    # Heegner points and Kolyvagin's theorem
    ########################################################################
    def two_selmer_shabound(self):
        """
        Returns a bound on the dimension of Sha(E)[2], computed using
        a 2-descent.
        """
        S = self.selmer_rank_bound()
        r = self.rank()
        t = self.two_torsion_rank()
        b = S - r - t
        if b % 2 != 0:
            raise ArithmeticError, "There is a bug in two_selmer_shabound since it's %s, but it must be even."%b
        return b
>>>>>>> c0de70a0

    def satisfies_heegner_hypothesis(self, D):
        """
        Returns True precisely when D is a fundamental discriminant
        that satisfies the Heegner hypothesis for this elliptic curve.
        """
        if not number_field.is_fundamental_discriminant(D):
            return False
        if arith.GCD(D, self.conductor()) != 1:
            return False
        K = number_field.QuadraticField(D, 'a')
        for p, _ in factor(self.conductor()):
            if len(K.factor_integer(p)) != 2:
                return False
        return True

    def heegner_discriminants(self, bound):
        return [-D for D in xrange(1,bound) if self.satisfies_heegner_hypothesis(-D)]

    def heegner_discriminants_list(self, n):
        """
        List of the first n Heegner discriminants for self.
        """
        v = []
        D = -5
        while len(v) < n:
            while not self.satisfies_heegner_hypothesis(D):
                D -= 1
            v.append(D)
            D -= 1
        return v

    def heegner_point_height(self, D, prec=2):
        """
        Use the Gross-Zagier formula to compute the Neron-Tate
        canonical height over K of the Heegner point corresponding to
        D, as an Interval (since it's computed to some precision using
        L-functions).

        INPUT:
            D (int) -- fundamental discriminant (=/= -3, -4)
            prec (int) -- (default: 2), use prec*sqrt(N) + 20 terms
                          of L-series in computations, where N is the
                          conductor.

        OUTPUT:
            Interval that contains the height of the Heegner point.

        EXAMPLE:
            sage: E = EllipticCurve('11a')
            sage: E.heegner_point_height(-7)
            [0.22226977 ... 0.22227479]
        """

        if not self.satisfies_heegner_hypothesis(D):
            raise ArithmeticError, "Discriminant (=%s) must be a fundamental discriminant that satisfies the Heegner hypothesis."%D
        if D == -3 or D == -4:
            raise ArithmeticError, "Discriminant (=%s) must not be -3 or -4."%D
        eps = self.root_number()
        L1_vanishes = self.Lseries().L1_vanishes()
        if eps == 1 and L1_vanishes:
            return IR(0) # rank even hence >= 2, so Heegner point is torsion.
        alpha = R(sqrt(abs(D)))/(2*self.period_lattice().complex_area())
        F = self.quadratic_twist(D)
        E = self
        k_E = prec*sqrt(E.conductor()) + 20
        k_F = prec*sqrt(F.conductor()) + 20

        IR = rings.RealIntervalField(20)
        MIN_ERR = R('1e-6')   # we assume that regulator and
                            # discriminant, etc., computed to this accuracy.
                            # this should be made more intelligent / rigorous relative
                             # to the rest of the system.
        if eps == 1:   # E has even rank
            LF1, err_F = F.Lseries().deriv_at1(k_F)
            LE1, err_E = E.Lseries().at1(k_E)
            err_F = max(err_F, MIN_ERR)
            err_E = max(err_E, MIN_ERR)
            return IR(alpha-MIN_ERR,alpha+MIN_ERR) * IR(LE1-err_E,LE1+err_E) * IR(LF1-err_F,LF1+err_F)

        else:          # E has odd rank
            LE1, err_E = E.Lseries().deriv_at1(k_E)
            LF1, err_F = F.Lseries().at1(k_F)
            err_F = max(err_F, MIN_ERR)
            err_E = max(err_E, MIN_ERR)
            return IR(alpha-MIN_ERR,alpha+MIN_ERR) * IR(LE1-err_E,LE1+err_E) * IR(LF1-err_F,LF1+err_F)


    def heegner_index(self, D,  min_p=3, prec=5, verbose=False):
        """
        Return an interval that contains the SQUARE of the index of
        the Heegner point in the group of K-rational points *modulo
        torsion* on the twist of the elliptic curve by D, computed
        using the Gross-Zagier formula and/or a point search.

        WARNING: This function uses the Gross-Zagier formula.
        When E is 681b and D=-8 for some reason the returned index
        is 9/4 which is off by a factor of 4.   Evidently the
        GZ formula must be modified when D=-8.

        If 0 is in the interval of the height of the Heegner point
        computed to the given prec, then this function returns 0.

        INPUT:
            D (int) -- Heegner discriminant
            min_p (int) -- (default: 3) only rule out primes >= min_p
                           dividing the index.
            verbose (bool) -- (default: False); print lots of mwrank search status
                                                information when computing regulator
            prec (int) -- (default: 5), use prec*sqrt(N) + 20 terms
                          of L-series in computations, where N is the
                          conductor.

        OUTPUT:
            an interval that contains the index

        EXAMPLES:
            sage: E = EllipticCurve('11a')
            sage: E.heegner_discriminants(50)
            [-7, -8, -19, -24, -35, -39, -40, -43]
            sage: E.heegner_index(-7)
            [0.99998760 ... 1.0000134]

            sage: E = EllipticCurve('37b')
            sage: E.heegner_discriminants(100)
            [-3, -4, -7, -11, -40, -47, -67, -71, -83, -84, -95]
            sage: E.heegner_index(-95)          # long time (1 second)
            [3.9999771 ... 4.0000229]

        Current discriminants -3 and -4 are not supported:
            sage: E.heegner_index(-3)
            Traceback (most recent call last):
            ...
            ArithmeticError: Discriminant (=-3) must not be -3 or -4.
        """
        # First compute upper bound on height of Heegner point.
        tm = misc.verbose("computing heegner point height...")
        h0 = self.heegner_point_height(D, prec=prec)

        # We divide by 2 to get the height **over Q** of the
        # Heegner point on the twist.

        ht = h0/2
        misc.verbose('Height of heegner point = %s'%ht, tm)

        if self.root_number() == 1:
            F = self.quadratic_twist(D)
        else:
            F = self
        h  = ht.upper()
        misc.verbose("Heegner height bound = %s"%h)
        B = F.CPS_height_bound()
        misc.verbose("CPS bound = %s"%B)
        c = h/(min_p**2) + B
        misc.verbose("Search would have to be up to height = %s"%c)

        if c > _MAX_HEIGHT or F is self:
            misc.verbose("Doing direct computation of MW group.")
            reg = F.regulator(verbose=verbose)
            return ht/IR(reg)

        # Do naive search to eliminate possibility that Heegner point
        # is divisible by p<min_p, without finding Heegner point.
        misc.verbose("doing point search")
        P = F.point_search(c, verbose=verbose)
        misc.verbose("done with point search")
        P = [x for x in P if x.order() == oo]
        if len(P) == 0:
            return IR(1)
        misc.verbose("saturating")
        S, I, reg = F.saturation(P, verbose=verbose)
        misc.verbose("done saturating")
        return ht/IR(reg)


    def heegner_index_bound(self, D=0,  prec=5, verbose=True, max_height=_MAX_HEIGHT):
        """
        Assume self has rank 0.

        Return a list v of primes such that if an odd prime p divides
        the index of the the Heegner point in the group of rational
        points *modulo torsion*, then p is in v.

        If 0 is in the interval of the height of the Heegner point
        computed to the given prec, then this function returns v = 0.
        This does not mean that the Heegner point is torsion, just
        that it is very likely torsion.

        If we obtain no information from a search up to max_height, e.g.,
        if the Siksek et al. bound is bigger than max_height, then
        we return v = -1.

        INPUT:
            D (int) -- (deault: 0) Heegner discriminant; if 0, use the
                       first discriminant < -4 that satisfies the Heegner hypothesis
            verbose (bool) -- (default: True)
            prec (int) -- (default: 5), use prec*sqrt(N) + 20 terms
                          of L-series in computations, where N is the
                          conductor.
            max_height (float) -- should be <= 21; bound on logarithmic naive height
                                  used in point searches.  Make smaller to make this
                                  function faster, at the expense of possibly obtaining
                                  a worse answer.  A good range is between 13 and 21.

        OUTPUT:
            v -- list or int (bad primes or 0 or -1)
            D -- the discriminant that was used (this is useful if D was
                 automatically selected).
        """
        max_height = min(float(max_height), _MAX_HEIGHT)
        if self.root_number() != 1:
            raise RuntimeError, "The rank must be 0."

        if D == 0:
            D = -5
            while not self.satisfies_heegner_hypothesis(D):
                D -= 1

        # First compute upper bound on Height of Heegner point.
        ht = self.heegner_point_height(D, prec=prec)
        if 0 in ht:
            return 0, D
        F = self.quadratic_twist(D)
        h  = ht.upper()
        misc.verbose("Heegner height bound = %s"%h)
        B = F.CPS_height_bound()
        misc.verbose("CPS bound = %s"%B)
        H = h
        p = 3
        while True:
            c = h/(2*p**2) + B
            if c < max_height:
                break
            if p > 100:
                break
            p = next_prime(p)
        misc.verbose("Using p = %s"%p)

        if c > max_height:
            misc.verbose("No information by searching only up to max_height (=%s)."%c)
            return -1, D

        misc.verbose("Searching up to height = %s"%c)
        eps = 10e-5

        def _bound(P):
            """
            We will use this function below in two places.  It
            bounds the index using a nontrivial point.
            """
            assert len(P) == 1

            S, I, reg = F.saturation(P, verbose=verbose)
            h = IR(reg-eps,reg+eps)
            ind2 = ht/(h/2)
            misc.verbose("index squared = %s"%ind2)
            ind = ind2.sqrt()
            misc.verbose("index = %s"%ind)
            # Compute upper bound on square root of index.
            if ind.absolute_diameter() < 1:
                t, i = ind.is_int()
                if t:   # unique integer in interval, so we've found exact index squared.
                    return arith.prime_divisors(i), D
            raise RuntimeError, "Unable to compute bound for e=%s, D=%s (try increasing precision)"%(self,D)

        # First try a quick search, in case we get lucky and find
        # a generator.
        P = F.point_search(13, verbose=verbose)
        P = [x for x in P if x.order() == oo]
        if len(P) > 0:
            return _bound(P)

        # Do search to eliminate possibility that Heegner point is
        # divisible by primes up to p, without finding Heegner point.
        P = F.point_search(c, verbose=verbose)
        P = [x for x in P if x.order() == oo]
        if len(P) == 0:
            # We've eliminated the possibility of a divisor up to p.
            return arith.prime_range(3,p), D
        else:
            return _bound(P)


## I removed these because some of the code they depend on --- namely kedlaya.m
## can't be legally redistributed.
##
##     # This is the old version of padic_height that requires MAGMA:
##     def padic_height_magma(self, p, P, prec=20):
##         """
##         Return the cyclotomic $p$-adic height of $P$, in the sense
##         of Mazur and Tate.

##         \note{This function requires that Magma to be installed on your
##         computer.}

##         INPUT:
##             p -- prime
##             P -- point
##             prec -- integer (default: 20) affects the precision; the
##                     precision is *not* guaranteed to be this high!
##         OUTPUT:
##             p-adic number
##         """
##         p = self.__check_padic_hypotheses(p)
##         if not P in self:
##             raise ArithmeticError, "P = (%s) must be a point on this curve"%P
##         return padic_height.padic_height(self.a_invariants(), p, P, prec)


##     # This is the old version of padic_regulator that requires MAGMA:
##     def padic_regulator_magma(self, p, prec=20):
##         """
##         Return the cyclotomic $p$-adic regulator of $P$, in the sense
##         of Mazur and Tate.

##         \note{This function requires that Magma to be installed on your
##         computer.}

##         INPUT:
##             p -- prime
##             prec -- integer (default: 20) affects the precision; the
##                     precision is *not* guaranteed to be this high!
##         OUTPUT:
##             p-adic number
##         """
##         p = self.__check_padic_hypotheses(p)
##         return padic_height.padic_regulator(self.a_invariants(),
##                                             p,
##                                             self.gens(),
##                                             prec)

<<<<<<< HEAD
=======
    def padic_regulator(self, p, prec=20, height=None, check_hypotheses=True):
        r"""
        Computes the cyclotomic p-adic regulator of this curve.

        This curve must be in minimal weierstrass form.

        INPUT:
            p -- prime >= 5
            prec -- answer will be returned modulo p^prec
            height -- precomputed height function. If not supplied, this
                 function will call padic_height to compute it.
            check_hypotheses -- boolean, whether to check that this is a
                 curve for which the p-adic height makes sense

        OUTPUT:
            The p-adic cyclotomic regulator of this curve, to the requested
            precision.

            If the rank is 0, we output 1.

        TODO:
            -- remove restriction that curve must be in minimal weierstrass
            form. This is currently required for E.gens().

        AUTHORS:
            -- Liang Xiao, original implementation at the 2006 MSRI graduate
            workshop on modular forms
            -- David Harvey (2006-09-13), cleaned up and integrated into SAGE,
            removed some redundant height computations
            -- chris wuthrich (22/05/2007), added multiplicative and supersingular cases
            -- David Harvey (2007-09-20), fixed some precision loss that was occurring

        EXAMPLES:
            sage: E = EllipticCurve("37a")
            sage: E.padic_regulator(5, 10)
            4*5 + 3*5^2 + 3*5^3 + 4*5^4 + 4*5^5 + 5^6 + 4*5^8 + 3*5^9 + O(5^10)

        An anomalous case:
            sage: E.padic_regulator(53, 10)
            27*53^-1 + 22 + 32*53 + 5*53^2 + 42*53^3 + 20*53^4 + 43*53^5 + 30*53^6 + 17*53^7 + 22*53^8 + O(53^9)

        An anomalous case where the precision drops some:
            sage: E = EllipticCurve("5077a")
            sage: E.padic_regulator(5, 10)
            4*5 + 3*5^2 + 2*5^4 + 2*5^5 + 2*5^6 + 2*5^8 + 3*5^9 + O(5^10)

        Check that answers agree over a range of precisions:
            sage: max_prec = 30    # make sure we get past p^2    # long time
            sage: full = E.padic_regulator(5, max_prec)           # long time
            sage: for prec in range(1, max_prec):                 # long time
            ...       assert E.padic_regulator(5, prec) == full   # long time

        """
        if check_hypotheses:
            if not p.is_prime():
                raise ValueError, "p = (%s) must be prime"%p
            if p == 2:
                raise ValueError, "p must be odd"   # todo
            if self.conductor() % (p**2) == 0:
                raise ArithmeticError, "p must be a semi-stable prime"

        if self.conductor() % p == 0:
            Eq = self.tate_curve(p)
            reg = Eq.padic_regulator(prec=prec)
            return reg
        elif self.ap(p) % p == 0:
            lp = self.padic_lseries(p)
            reg = lp.Dp_valued_regulator(prec=prec)
            return reg
        else:
            if height is None:
                height = self.padic_height(p, prec, check_hypotheses=False)
            d = self.padic_height_pairing_matrix(p=p, prec=prec, height=height, check_hypotheses=False)
            if d.nrows() == 0:
                return d.base_ring()(1)
            return d.determinant()


    def padic_height_pairing_matrix(self, p, prec=20, height=None, check_hypotheses=True):
        r"""
        Computes the cyclotomic $p$-adic height pairing matrix of this
        curve with respect to the basis self.gens() for the
        Mordell-Weil group for a given odd prime p of good ordinary reduction.

        This curve must be in minimal weierstrass form.

        INPUT:
            p -- prime >= 5
            prec -- answer will be returned modulo p^prec
            height -- precomputed height function. If not supplied, this
                 function will call padic_height to compute it.
            check_hypotheses -- boolean, whether to check that this is a
                 curve for which the p-adic height makes sense

        OUTPUT:
            The p-adic cyclotomic height pairing matrix of this curve
            to the given precision.

        TODO:
            -- remove restriction that curve must be in minimal weierstrass
            form. This is currently required for E.gens().

        AUTHORS:
            -- David Harvey, Liang Xiao, Robert Bradshaw, Jennifer
            Balakrishnan, original implementation at the 2006 MSRI
            graduate workshop on modular forms
            -- David Harvey (2006-09-13), cleaned up and integrated into SAGE,
            removed some redundant height computations

        EXAMPLES:
            sage: E = EllipticCurve("37a")
            sage: E.padic_height_pairing_matrix(5, 10)
            [4*5 + 3*5^2 + 3*5^3 + 4*5^4 + 4*5^5 + 5^6 + 4*5^8 + 3*5^9 + O(5^10)]


        A rank two example:
            sage: e =EllipticCurve('389a')
            sage: e._set_gens([e(-1, 1), e(1,0)])  # avoid platform dependent gens
            sage: e.padic_height_pairing_matrix(5,10)
            [2*5 + 2*5^2 + 4*5^3 + 3*5^4 + 3*5^5 + 4*5^6 + 3*5^7 + 4*5^8 + O(5^10)           4*5 + 3*5^3 + 2*5^4 + 5^5 + 3*5^7 + 3*5^8 + 2*5^9 + O(5^10)]
            [          4*5 + 3*5^3 + 2*5^4 + 5^5 + 3*5^7 + 3*5^8 + 2*5^9 + O(5^10)             5 + 4*5^2 + 4*5^3 + 2*5^4 + 4*5^5 + 5^6 + 4*5^9 + O(5^10)]

        An anomalous rank 3 example:
            sage: e = EllipticCurve("5077a")
            sage: e._set_gens([e(-1,3), e(2,0), e(4,6)])
            sage: e.padic_height_pairing_matrix(5,4)
            [                1 + 5 + O(5^4)       1 + 4*5 + 2*5^3 + O(5^4)           2*5 + 3*5^3 + O(5^4)]
            [      1 + 4*5 + 2*5^3 + O(5^4)       2 + 5^2 + 3*5^3 + O(5^4)     3 + 4*5^2 + 4*5^3 + O(5^4)]
            [          2*5 + 3*5^3 + O(5^4)     3 + 4*5^2 + 4*5^3 + O(5^4) 4 + 5 + 3*5^2 + 3*5^3 + O(5^4)]
        """
        if check_hypotheses:
            p = self.__check_padic_hypotheses(p)

        K = Qp(p, prec=prec)

        rank = self.rank()
        M = matrix.matrix(K, rank, rank, 0)
        if rank == 0:
            return M

        basis = self.gens()

        if height is None:
            height = self.padic_height(p, prec, check_hypotheses=False)

        # Use <P, Q> =1/2*( h(P + Q) - h(P) - h(Q) )

        point_height = [height(P) for P in basis]
        for i in range(rank):
            for j in range(i+1, rank):
                M[i, j] = M[j, i] = ( height(basis[i] + basis[j]) - point_height[i] - point_height[j] ) / 2
        for i in range(rank):
            M[i,i] = point_height[i]
        return M



    class _DivPolyContext:
        r"""
        This class implements the algorithm in Section 3 of "Efficient
        Computation of p-adic Heights" (David Harvey, still in draft form).

        The constructor takes as input an elliptic curve $E/\QQ$ with integer
        coefficients, a rational point $P$ that reduces to a non-singular
        point at all primes, and a ring $R$ in which $2$ is invertible.
        Typically $R$ will be $\ZZ/R\ZZ$ for some positive integer $R$.

        One then calls triple(m) for an integer $m \geq 1$; it returns a
        triple $(a', b', d')$ such that if the point $mQ$ has coordinates
        $(a/d^2, b/d^3)$, then we have $a' \equiv a$, $b' \equiv \pm b$,
        $d' \equiv \pm d$ all modulo $R$.

        Note the ambiguity of signs for $b'$ and $d'$. There's not much one
        can do about this, but at least one can say that the sign for $b'$
        will match the sign for $d'$.

        Complexity is soft $O(\log R \log^2 m)$.

        AUTHOR:
            -- David Harvey (2007-02)

        EXAMPLES:

        37a has trivial tamagawa numbers so all points have nonsingular
        reduction at all primes:
            sage: E = EllipticCurve("37a")
            sage: P = E([0,-1]); P
            (0 : -1 : 1)
            sage: 19*P
            (-59997896/67387681 : 88075171080/553185473329 : 1)
            sage: R = Integers(625)
            sage: C = E._DivPolyContext(E, R, P)
            sage: C.triple(19)
            (229, 170, 541)
            sage: -59997896 % 625
            229
            sage: 67387681.sqrt()
            8209
            sage: -8209 % 625          # note sign is flipped
            541
            sage: 641260644409 % 625   # sign flipped here too
            34

        Test over a range of $n$ for a single curve with fairly random
        coefficients:
            sage: R = Integers(625)
            sage: E = EllipticCurve([4, -11, 17, -8, -10])
            sage: P = E.gens()[0] * LCM(E.tamagawa_numbers())
            sage: C = E._DivPolyContext(E, R, P)
            sage: Q = E(0)
            sage: for n in range(1, 25):
            ...      Q = Q + P
            ...      naive = R(Q[0].numerator()),  \
            ...              R(Q[1].numerator()),  \
            ...              R(Q[0].denominator().sqrt())
            ...      triple = C.triple(n)
            ...      assert (triple[0] == naive[0]) and ( \
            ...        (triple[1] == naive[1] and triple[2] == naive[2]) or \
            ...        (triple[1] == -naive[1] and triple[2] == -naive[2])), \
            ...           "_DivPolyContext.triple() gave an incorrect answer"

        """
        def __init__(self, E, R, P):
            alpha = R(P[0].numerator())
            beta = R(P[1].numerator())
            d = R(P[0].denominator().sqrt())

            a1 = R(E.a1()) * d
            a3 = R(E.a3()) * d**3

            b2 = R(E.b2()) * d**2
            b4 = R(E.b4()) * d**4
            b6 = R(E.b6()) * d**6
            b8 = R(E.b8()) * d**8

            B4 = 6*alpha**2 + b2*alpha + b4
            B6 = 4*alpha**3 + b2*alpha**2 + 2*b4*alpha + b6
            B8 = 3*alpha**4 + b2*alpha**3 + 3*b4*alpha**2 + 3*b6*alpha + b8

            self.E = E
            self.R = R
            self.alpha = alpha
            self.beta = beta
            self.d = d
            self.a1 = a1
            self.a3 = a3
            self.b2 = b2
            self.b4 = b4
            self.b6 = b6
            self.b8 = b8
            self.B4 = B4
            self.B6 = B6
            self.B6_sqr = B6*B6
            self.B8 = B8
            self.T = 2*beta + a1*alpha + a3

            self.g_cache = \
                  {0 : R(0), 1 : R(1), 2 : R(-1), 3 : B8, 4 : B6**2 - B4*B8}
            self.psi_cache = {}
            self.theta_cache = {}
            self.omega_cache = {1 : beta}


        def g(self, n):
            r"""
            Returns $\hat g_n(P)$ as defined in the paper mentioned above.
            """
            # try to get cached value
            try:
                return self.g_cache[n]
            except KeyError:
                pass

            # didn't work, have to compute it
            g = self.g
            m = n // 2
            if n & 1:
                prod1 = g(m+2) * g(m)**3
                prod2 = g(m-1) * g(m+1)**3

                if m & 1:
                    X = prod1 - self.B6_sqr * prod2
                else:
                    X = self.B6_sqr * prod1 - prod2
            else:
                X = g(m) * (g(m-2) * g(m+1)**2 - g(m+2) * g(m-1)**2)

            self.g_cache[n] = X
            return X


        def psi(self, n):
            r"""
            Returns $\hat \psi_n(P)$ as defined in the paper mentioned above.
            """
            # try to get cached value
            try:
                return self.psi_cache[n]
            except KeyError:
                assert n >= 0

            # didn't work, have to compute it
            X = self.g(n)
            if n & 1 == 0:
                X = X * self.T

            self.psi_cache[n] = X
            return X


        def theta(self, n):
            r"""
            Returns $\hat \theta g_n(P)$ as defined in the paper mentioned above.
            """
            # try to get cached value
            try:
                return self.theta_cache[n]
            except KeyError:
                assert n >= 1

            # didn't work, have to compute it
            X = self.alpha * self.psi(n)**2 - self.psi(n-1) * self.psi(n+1)
            self.theta_cache[n] = X
            return X


        def omega(self, n):
            r"""
            Returns $\hat \omega g_n(P)$ as defined in the paper mentioned above.
            """
            # try to get cached value
            try:
                return self.omega_cache[n]
            except KeyError:
                assert n >= 2

            # didn't work, have to compute it
            X = self.g(n-2) * self.g(n+1)**2 - self.g(n+2) * self.g(n-1)**2
            if n & 1 == 1:
                X = X * self.T
            X = (X + (self.a1 * self.theta(n) + self.a3 * self.psi(n)**2) \
                                                          * self.psi(n)) / -2

            self.omega_cache[n] = X
            return X
>>>>>>> c0de70a0



    padic_regulator = padics.padic_regulator

<<<<<<< HEAD
    padic_height_pairing_matrix = padics.padic_height_pairing_matrix

    padic_height = padics.padic_height
=======
    def padic_height(self, p, prec=20, sigma=None, check_hypotheses=True):
        r"""
        Computes the cyclotomic p-adic height.

        The equation of the curve must be minimal at $p$.

        INPUT:
            p -- prime >= 5 for which the curve has semi-stable reduction
            prec -- integer >= 1, desired precision of result
            sigma -- precomputed value of sigma. If not supplied, this function
                 will call padic_sigma to compute it.
            check_hypotheses -- boolean, whether to check that this is a
                 curve for which the p-adic height makes sense

        OUTPUT:
            A function that accepts two parameters:
              * a Q-rational point on the curve whose height should be computed
              * optional boolean flag "check": if False, it skips some
                input checking,
            and returns the p-adic height of that point to the desired
            precision.

        AUTHORS:
            -- Jennifer Balakrishnan: original code developed at the 2006
            MSRI graduate workshop on modular forms
            -- David Harvey (2006-09-13): integrated into SAGE, optimised
            to speed up repeated evaluations of the returned height function,
            addressed some thorny precision questions
            -- David Harvey (2006-09-30): rewrote to use division polynomials
            for computing denominator of $nP$.
            -- David Harvey (2007-02): cleaned up according to algorithms
            in "Efficient Computation of p-adic Heights"
            -- chris wuthrich (05/2007): added supersingular and multiplicative heights

        EXAMPLES:
            sage: E = EllipticCurve("37a")
            sage: P = E.gens()[0]
            sage: h = E.padic_height(5, 10)
            sage: h(P)
            4*5 + 3*5^2 + 3*5^3 + 4*5^4 + 4*5^5 + 5^6 + 4*5^8 + 3*5^9 + O(5^10)

        An anomalous case:
            sage: h = E.padic_height(53, 10)
            sage: h(P)
            27*53^-1 + 22 + 32*53 + 5*53^2 + 42*53^3 + 20*53^4 + 43*53^5 + 30*53^6 + 17*53^7 + 22*53^8 + 35*53^9 + O(53^10)

        Boundary case:
            sage: E.padic_height(5, 3)(P)
            4*5 + 3*5^2 + O(5^3)

        A case that works the division polynomial code a little harder:
            sage: E.padic_height(5, 10)(5*P)
            4*5^3 + 3*5^4 + 3*5^5 + 4*5^6 + 4*5^7 + 5^8 + O(5^10)

        Check that answers agree over a range of precisions:
            sage: max_prec = 30    # make sure we get past p^2    # long time
            sage: full = E.padic_height(5, max_prec)(P)           # long time
            sage: for prec in range(1, max_prec):                 # long time
            ...       assert E.padic_height(5, prec)(P) == full   # long time

        A supersingular prime for a curve:
            sage: E = EllipticCurve('37a')
            sage: E.is_supersingular(3)
            True
            sage: h = E.padic_height(3, 5)
            sage: h(E.gens()[0])
            (2*3 + 2*3^2 + 3^3 + 2*3^4 + 2*3^5 + O(3^6), 3^2 + 3^3 + 3^4 + 3^5 + O(3^7))
            sage: E.padic_regulator(5)
            4*5 + 3*5^2 + 3*5^3 + 4*5^4 + 4*5^5 + 5^6 + 4*5^8 + 3*5^9 + 3*5^10 + 5^11 + 5^12 + 3*5^13 + 3*5^15 + 2*5^16 + 3*5^17 + 2*5^18 + O(5^20)
            sage: E.padic_regulator(3, 5)
            (2*3 + O(3^3), 2*3^2 + O(3^4))

        A torsion point in both the good and supersingular cases:
            sage: E = EllipticCurve('11a')
            sage: P = E.torsion_subgroup().gens()[0]; P
            (5 : 5 : 1)
            sage: h = E.padic_height(19, 5)
            sage: h(P)
            0
            sage: h = E.padic_height(5, 5)
            sage: h(P)
            0
        """
        if check_hypotheses:
            if not p.is_prime():
                raise ValueError, "p = (%s) must be prime"%p
            if p == 2:
                raise ValueError, "p must be odd"   # todo
            if self.conductor() % (p**2) == 0:
                raise ArithmeticError, "p must be a semi-stable prime"

        prec = int(prec)
        if prec < 1:
            raise ValueError, "prec (=%s) must be at least 1" % prec

        if self.conductor() % p == 0:
            Eq = self.tate_curve(p,prec=prec)
            return Eq.height(prec=prec)
        elif self.ap(p) % p == 0:
            lp = self.padic_lseries(p)
            return lp.Dp_valued_height(prec=prec)

        # else good ordinary case

        # For notation and definitions, see "Efficient Computation of
        # p-adic Heights", David Harvey (unpublished)

        n1 = self.change_ring(rings.GF(p)).cardinality()
        n2 = arith.LCM(self.tamagawa_numbers())
        n = arith.LCM(n1, n2)
        m = int(n / n2)

        adjusted_prec = prec + 2 * arith.valuation(n, p)   # this is M'
        R = rings.Integers(p ** adjusted_prec)

        if sigma is None:
            sigma = self.padic_sigma(p, adjusted_prec, check_hypotheses=False)

        # K is the field for the final result
        K = Qp(p, prec=adjusted_prec-1)
        E = self

        def height(P, check=True):
            if P.is_finite_order():
                return K(0)

            if check:
                assert P.curve() == E, "the point P must lie on the curve " \
                       "from which the height function was created"

            Q = n2 * P
            C = E._DivPolyContext(E, R, Q)

            alpha, beta, d = C.triple(m)

            assert beta.lift() % p != 0, "beta should be a unit!"
            assert d.lift() % p == 0, "d should not be a unit!"

            t = -d * alpha / beta

            total = R(1)
            t_power = t
            for k in range(2, adjusted_prec + 1):
                total = total + t_power * sigma[k].lift()
                t_power = t_power * t
            total = (-alpha / beta) * total

            L = Qp(p, prec=adjusted_prec)
            total = L(total.lift(), adjusted_prec)   # yuck... get rid of this lift!
            answer = total.log() * 2 / n**2

            if check:
                assert answer.precision_absolute() >= prec, "we should have got an " \
                       "answer with precision at least prec, but we didn't."
            return K(answer)


        # (man... I love python's local function definitions...)
        return height
>>>>>>> c0de70a0

    padic_sigma = padics.padic_sigma

    padic_E2 = padics.padic_E2

    matrix_of_frobenius = padics.matrix_of_frobenius




##     # This is the old version of padic_E2 that requires MAGMA:
##     def padic_E2_magma(self, p, prec=20):
##         """
##         Return the value of the $p$-adic.
##         """
##         p = self.__check_padic_hypotheses(p)
##         c4, c6 = self.c_invariants()
##         return padic_height.padic_E2_of_c4c6(c4, c6, p, prec)


    # def weierstrass_p(self):
    #         # TODO: add allowing negative valuations for power series
    #         return 1/t**2 + a1/t + rings.frac(1,12)*(a1-8*a2) -a3*t \
    #                - (a4+a1*a3)*t**2  + O(t**3)


    def mod5family(self):
        """
        Return the family of all elliptic curves with the same mod-5
        representation as self.
        """
        E = self.weierstrass_model()
        a = E.a4()
        b = E.a6()
        return mod5family.mod5family(a,b)

    def tate_curve(self, p):
        r"""
        Creates the Tate Curve over the $p$-adics associated to this elliptic curves.

        This Tate curve a $p$-adic curve with split multiplicative
        reduction of the form $y^2+xy=x^3+s_4 x+s_6$ which is
        isomorphic to the given curve over the algebraic closure of
        $\QQ_p$.  Its points over $\QQ_p$ are isomorphic to
        $\QQ_p^{\times}/q^{\Z}$ for a certain parameter $q\in\Z_p$.

        INPUT:

            p -- a prime where the curve has multiplicative reduction.


        EXAMPLES:
            sage: e = EllipticCurve('130a1')
            sage: e.tate_curve(2)
            2-adic Tate curve associated to the Elliptic Curve defined by y^2 + x*y + y = x^3 - 33*x + 68 over Rational Field

        The input curve must have multiplicative reduction at the prime.
            sage: e.tate_curve(3)
            Traceback (most recent call last):
            ...
            ValueError: The elliptic curve must have multiplicative reduction at 3

        We compute with $p=5$:
            sage: T = e.tate_curve(5); T
            5-adic Tate curve associated to the Elliptic Curve defined by y^2 + x*y + y = x^3 - 33*x + 68 over Rational Field

        We find the Tate parameter $q$:
            sage: T.parameter(prec=5)
            3*5^3 + 3*5^4 + 2*5^5 + 2*5^6 + 3*5^7 + O(5^8)

        We compute the $L$-invariant of the curve:
            sage: T.L_invariant(prec=10)
            5^3 + 4*5^4 + 2*5^5 + 2*5^6 + 2*5^7 + 3*5^8 + 5^9 + O(5^10)
        """
        try:
            return self._tate_curve[p]
        except AttributeError:
            self._tate_curve = {}
        except KeyError:
            pass

        Eq = ell_tate_curve.TateCurve(self,p)
        self._tate_curve[p] = Eq
        return Eq


def cremona_curves(conductors):
    """
    Return iterator over all known curves (in database) with conductor
    in the list of conductors.
    """
    if isinstance(conductors, (int,long, rings.RingElement)):
        conductors = [conductors]
    return sage.databases.cremona.CremonaDatabase().iter(conductors)

def cremona_optimal_curves(conductors):
    """
    Return iterator over all known optimal curves (in database) with
    conductor in the list of conductors.
    """
    if isinstance(conductors, (int,long,rings.RingElement)):
        conductors = [conductors]
    return sage.databases.cremona.CremonaDatabase().iter_optimal(conductors)
<|MERGE_RESOLUTION|>--- conflicted
+++ resolved
@@ -1564,74 +1564,6 @@
             return Gamma_inc(t+1, 2*pi*n/sqrtN) * C(sqrtN/(2*pi*n))**(t+1)
         return sum([a[n]*(F(n,s-1) + eps*F(n,1-s)) for n in xrange(1,prec+1)])
 
-<<<<<<< HEAD
-=======
-    def Lseries_extended(self, s, prec):
-        r"""
-        Returns the value of the L-series of the elliptic curve E at s
-        can be any complex number using prec terms of the power series
-        expansion.
-
-
-        WARNING: This may be slow.  Consider using \code{Lseries_dokchitser()}
-        instead.
-
-        INPUT:
-            s -- complex number
-            prec -- integer
-
-        EXAMPLES:
-            sage: E = EllipticCurve('389a')
-            sage: E.Lseries_extended(1 + I, 50)
-            -0.638409959099... + 0.715495262192...*I
-            sage: E.Lseries_extended(1 + 0.1*I, 50)
-            -0.00761216538818... + 0.000434885704670...*I
-
-        NOTE: You might also want to use Tim Dokchitser's
-        L-function calculator, which is available by typing
-        L = E.Lseries_dokchitser(), then evaluating L.  It
-        gives the same information but is sometimes much faster.
-
-        """
-        try:
-            s = C(s)
-        except TypeError:
-            raise TypeError, "Input argument %s must be coercible to a complex number"%s
-        prec = int(prec)
-        if abs(s.imag()) < R(0.0000000000001):
-            return self.Lseries(s.real())
-        N = self.conductor()
-        pi = R(constants.pi)
-        Gamma = transcendental.gamma
-        Gamma_inc = transcendental.gamma_inc
-        a = self.anlist(prec)
-        eps = self.root_number()
-        sqrtN = float(N.sqrt())
-        def F(n, t):
-            return Gamma_inc(t+1, 2*pi*n/sqrtN) * C(sqrtN/(2*pi*n))**(t+1)
-        return C(N)**(-s/2) * C(2*pi)**s * Gamma(s)**(-1)\
-               * sum([a[n]*(F(n,s-1) + eps*F(n,1-s)) for n in xrange(1,prec+1)])
-
-    def sigma(self, z, flag=0):
-        """
-        Returns the value of the Weierstrass sigma function of the lattice
-        associated to this elliptic curve E.
-
-        INPUT:
-            z -- a complex number
-            flag -- 0 - default ???
-                    1 - computes an arbitrary determination of log(sigma(z))
-                    2, 3 - same using the product expansion instead of theta series.
-                           ???
-        OUTPUT:
-            a complex number
-
-        NOTE: The reason for the ???'s above, is that the PARI documentation for
-              ellsigma is very vague.
-        """
-        return self.pari_curve().ellsigma(z, flag)
-
->>>>>>> c0de70a0
     def weierstrass_model(self):
         r"""
         Return a model of the form $y^2 = x^3 + a*x + b$ for this curve.
@@ -2498,550 +2430,9 @@
         try:
             return self.__sha
         except AttributeError:
-<<<<<<< HEAD
             from sha import Sha
             self.__sha = Sha(self)
             return self.__sha
-=======
-            pass
-        r = Integer(self.rank(use_database=use_database, proof=proof))
-        L = self.Lseries_dokchitser(prec=prec)
-        Lr= L.derivative(1,r)
-        Om = self.omega()
-        Reg = self.regulator(use_database=use_database, proof=proof)
-        T = self.torsion_order()
-        cp = self.tamagawa_product()
-        Sha = Lr*T*T/(r.factorial()*Om*cp*Reg)
-        self.__sha_an_numerical = Sha
-        return Sha
-
-    def sha_an(self, use_database=False):
-        """
-        Returns the Birch and Swinnerton-Dyer conjectural order of Sha
-        as a provably corret integer, unless the analytic rank is > 1,
-        in which case this function returns a numerical value.
-
-        This result is proved correct if the order of vanishing is 0
-        and the Manin constant is <= 2.
-
-        If the optional parameter use_database is True (default:
-        False), this function returns the analytic order of Sha as
-        listed in Cremona's tables, if this curve appears in Cremona's
-        tables.
-
-        EXAMPLES:
-            sage: E = EllipticCurve([0, -1, 1, -10, -20])   # 11A  = X_0(11)
-            sage: E.sha_an()
-            1
-            sage: E = EllipticCurve([0, -1, 1, 0, 0])       # X_1(11)
-            sage: E.sha_an()
-            1
-
-            sage: EllipticCurve('14a4').sha_an()
-            1
-            sage: EllipticCurve('14a4').sha_an(use_database=True)  # optional -- requires large Cremona database package
-            1
-
-        The smallest conductor curve with nontrivial Sha:
-            sage: E = EllipticCurve([1,1,1,-352,-2689])     # 66b3
-            sage: E.sha_an()
-            4
-
-        The four optimal quotients with nontrivial Sha and conductor <= 1000:
-            sage: E = EllipticCurve([0, -1, 1, -929, -10595])       # 571A
-            sage: E.sha_an()
-            4
-            sage: E = EllipticCurve([1, 1, 0, -1154, -15345])       # 681B
-            sage: E.sha_an()
-            9
-            sage: E = EllipticCurve([0, -1, 0, -900, -10098])       # 960D
-            sage: E.sha_an()
-            4
-            sage: E = EllipticCurve([0, 1, 0, -20, -42])            # 960N
-            sage: E.sha_an()
-            4
-
-        The smallest conductor curve of rank > 1:
-            sage: E = EllipticCurve([0, 1, 1, -2, 0])       # 389A (rank 2)
-            sage: E.sha_an()
-            0.999999999999998
-
-        The following are examples that require computation of the Mordell-Weil
-        group and regulator:
-
-            sage: E = EllipticCurve([0, 0, 1, -1, 0])                     # 37A  (rank 1)
-            sage: E.sha_an()
-            1
-
-            sage: E = EllipticCurve("1610f3")
-            sage: E.sha_an()
-            4
-
-        In this case the input curve is not minimal, and if this function didn't
-        transform it to be minimal, it would give nonsense:
-            sage: E = EllipticCurve([0,-432*6^2])
-            sage: E.sha_an()
-            1
-        """
-#            sage: e = EllipticCurve([1, 0, 0, -19491080, -33122512122])   # 15834T2
-#            sage: e.sha_an()                          # takes a long time (way too long!!)
-#            25
-        if hasattr(self, '__sha_an'):
-            return self.__sha_an
-        if use_database:
-            try:
-                self.__sha_an = int(round(float(self.database_curve().db_extra[4])))
-                return self.__sha_an
-            except RuntimeError, AttributeError:
-                pass
-
-        # it's critical to switch to the minimal model.
-        E = self.minimal_model()
-        eps = E.root_number()
-        if eps == 1:
-            L1_over_omega = E.L_ratio()
-            if L1_over_omega == 0:
-                return self.sha_an_numerical(use_database=use_database)
-            T = E.torsion_subgroup().order()
-            Sha = (L1_over_omega * T * T) / Q(E.tamagawa_product())
-            try:
-                Sha = Integer(Sha)
-            except ValueError:
-                raise RuntimeError, \
-                      "There is a bug in sha_an, since the computed conjectural order of Sha is %s, which is not an integer."%Sha
-            if not arith.is_square(Sha):
-                raise RuntimeError, \
-                      "There is a bug in sha_an, since the computed conjectural order of Sha is %s, which is not a square."%Sha
-            E.__sha_an = Sha
-            self.__sha_an = Sha
-            return Sha
-
-        else:  # rank > 0  (Not provably correct)
-            L1, error_bound = E.Lseries_deriv_at1(10*sqrt(E.conductor()) + 10)
-            if abs(L1) < error_bound:
-                s = self.sha_an_numerical()
-                E.__sha_an = s
-                self.__sha_an = s
-                return s
-
-            regulator = E.regulator(use_database=use_database)   # this could take a *long* time; and could fail...?
-            T = E.torsion_subgroup().order()
-            omega = E.omega()
-            Sha = int(round ( (L1 * T * T) / (E.tamagawa_product() * regulator * omega) ))
-            try:
-                Sha = Integer(Sha)
-            except ValueError:
-                raise RuntimeError, \
-                      "There is a bug in sha_an, since the computed conjectural order of Sha is %s, which is not an integer."%Sha
-            if not arith.is_square(Sha):
-                raise RuntimeError, \
-                      "There is a bug in sha_an, since the computed conjectural order of Sha is %s, which is not a square."%Sha
-            E.__sha_an = Sha
-            self.__sha_an = Sha
-            return Sha
-
-    def sha_an_padic(self, p, prec=0):
-        r"""
-        Returns the conjectural order of Sha(E), according to the
-        $p$-adic analogue of the BSD conjecture.
-
-        INPUT:
-            p -- a prime > 3
-            prec (optional) -- the precision used in the computation of the
-            p-adic L-Series
-
-        OUTPUT:
-            p-adic number -- that conjecturally equals $\#Sha(E)(p)$ or $-\#Sha(E)(p)$.
-
-        NOTE:
-            If prec is set to zero (default) then the precision is set so that
-            at least the first p-adic digit of conjectural $\#Sha(E)(p)$ is
-            determined.
-
-        BUG:
-            Currently for supersingular primes for curves of rank > 0, only the
-            first digit will be correct. More is hard to compute anyway.
-
-        EXAMPLES:
-
-        Good ordinary examples:
-
-            sage: EllipticCurve('11a1').sha_an_padic(5)  #rank 0
-            1 + O(5^2)
-            sage: EllipticCurve('43a1').sha_an_padic(5)  #rank 1
-            1 + O(5)
-            sage: EllipticCurve('389a1').sha_an_padic(5,4) #rank 2   (long time)
-            1 + O(5^3)
-            sage: EllipticCurve('858k2').sha_an_padic(7)  #rank 0, non trivial sha  (long time)
-            7^2 + O(7^3)
-
-        Exceptional cases:
-
-            sage: EllipticCurve('11a1').sha_an_padic(11) #rank 0
-            1 + O(11)
-
-        NOTE: the following doctest is DISABLED. When I put in the fix for
-        trac \#635, this strangely switched sign to become 40 + O(41).
-        I'm not sure whether this indicates a bug, possibly a normalisation issue.
-            sage.: EllipticCurve('123a1').sha_an_padic(41) #rank 1    (long time)
-            1 + O(41)
-            sage: EllipticCurve('817a1').sha_an_padic(43) #rank 2    (long time)
-            42 + O(43)
-
-        Supersingular cases:
-
-            sage: EllipticCurve('34a1').sha_an_padic(5) # rank 0     (long time)
-            1 + O(5^3)
-            sage.: EllipticCurve('43a1').sha_an_padic(7) # rank 1    (very long time -- not tested)
-            1 + O(7)
-            sage: EllipticCurve('1483a1').sha_an_padic(5) # rank 2   (long time)
-            1 + O(5)
-        """
-        try:
-            return self.__sha_an_padic[(p,prec)]
-        except AttributeError:
-            self.__sha_an_padic = {}
-        except KeyError:
-            pass
-
-        if self.has_cm():
-            raise NotImplementedError, "I don't know about curves with complex multiplication."
-
-        tam = self.tamagawa_product()
-        tors = self.torsion_order()**2
-        reg = self.padic_regulator(p)
-        r = self.rank()
-
-        #         shortcut to introduce later ::
-        #   ( also we could avoid the computation of the modular symbols altogether )
-        # if r == 0:
-        #    lstar = lp.modular_symbol(0) * lp._quotient_of_periods
-        #    sha = lstar/bsdp
-        #    sha = lstar/bsdp[0] in the supersingular case
-
-        lp = self.padic_lseries(p)
-
-        if self.is_ordinary(p):
-            K = reg.parent()
-            lg = log(K(1+p))
-
-            if (self.is_good(p) or self.ap(p) == -1):
-                eps = (1-1/lp.alpha())**2
-                # according to the p-adic BSD this should be equal to the leading term of the p-adic L-series:
-                bsdp = tam * reg * eps/tors/lg**r
-            else:
-                r += 1   # exceptional zero
-                eq = self.tate_curve(p)
-                Li = eq.L_invariant()
-
-                # according to the p-adic BSD (Mazur-Tate-Teitelbaum)
-                # this should be equal to the leading term of the p-adic L-series:
-                bsdp = tam * reg * Li/tors/lg**r
-
-
-            v = bsdp.valuation()
-            if v > 0:
-                verbose("the prime is irregular.")
-
-            # determine how much prec we need to prove at least the triviality of
-            # the p-primary part od Sha
-
-            if prec == 0:
-                n = max(v,2)
-                bounds = lp._prec_bounds(n,r+1)
-                while bounds[r] <= v:
-                    n += 1
-                    bounds = lp._prec_bounds(n,r+1)
-                verbose("set precision to %s"%n)
-            else:
-                n = max(2,prec)
-
-            not_yet_enough_prec = True
-            while not_yet_enough_prec:
-                lps = lp.series(n,prec=r+1)
-                lstar = lps[r]
-                if (lstar != 0) or (prec != 0):
-                    not_yet_enough_prec = False
-                else:
-                    n += 1
-                    verbose("increased precision to %s"%n)
-
-            shan = lstar/bsdp
-
-        elif self.is_supersingular(p):
-            K = reg[0].parent()
-            lg = log(K(1+p))
-
-
-            # according to the p-adic BSD this should be equal to the leading term of the D_p - valued
-            # L-series :
-            bsdp = tam /tors/lg**r * reg
-            # note this is an element in Q_p^2
-
-            verbose("the algebraic leading terms : %s"%bsdp)
-
-            v = [bsdp[0].valuation(),bsdp[1].valuation()]
-
-            if prec == 0:
-                n = max(min(v)+2,3)
-            else:
-                n = max(3,prec)
-
-            verbose("...computing the p-adic L-series")
-            not_yet_enough_prec = True
-            while not_yet_enough_prec:
-                lps = lp.Dp_valued_series(n,prec=r+1)
-                lstar = [lps[0][r],lps[1][r]]
-                verbose("the leading terms : %s"%lstar)
-                if (lstar[0] != 0 or lstar[1] != 0) or ( prec != 0):
-                    not_yet_enough_prec = False
-                else:
-                    n += 1
-                    verbose("increased precision to %s"%n)
-
-            verbose("...putting things together")
-            if bsdp[0] != 0:
-                shan0 = lstar[0]/bsdp[0]
-            else:
-                shan0 = 0   # this should actully never happen
-            if bsdp[1] != 0:
-                shan1 = lstar[1]/bsdp[1]
-            else:
-                shan1 = 0   # this should conjecturally only happen when the rank is 0
-            verbose("the two values for Sha : %s"%[shan0,shan1])
-
-            # check consistency (the first two are only here to avoid a bug in the p-adic L-series
-            # (namely the coefficients of zero-relative precision are treated as zero)
-            if shan0 != 0 and shan1 != 0 and (shan0 - shan1 != 0 and shan0 + shan1 != 0):
-                raise RuntimeError, "There must be a bug in the supersingular routines for the p-adic BSD."
-
-            #take the better
-            if shan1 == 0 or shan0.precision_relative() > shan1.precision_relative():
-                shan = shan0
-            else:
-                shan = shan1
-
-        else:
-            raise ValueError, "The curve has to have semi-stable reduction at p."
-
-        self.__sha_an_padic[(p,prec)] = shan
-        return shan
-
-
-    def sha_p_primary_bound(self, p):
-        r"""
-        Returns an upper bound of $\#Sha(E)(p)$.
-
-        INPUT:
-            p -- a prime > 3
-
-        OUTPUT:
-            integer -- power of p that bounds #Sha(E)(p) from above
-
-        NOTE:
-            The result is a proven upper bound on the order of $Sha(E)(p)$.
-            So in particular it proves it finiteness even if the rank of
-            the curve is larger than 1. Note also that this bound is sharp
-            if one assumes the main conjecture of Iwasawa theory of
-            elliptic curves (and this is known in certain cases).
-
-        EXAMPLES:
-            sage: e = EllipticCurve('858k2')
-            sage: e.sha_p_primary_bound(3)           # long time
-            0
-            sage: e.sha_p_primary_bound(7)           # long time
-            2
-        """
-
-        if self.is_ordinary(p) or self.is_good(p):
-            shan = self.sha_an_padic(p,prec = 0)
-            if shan == 0:
-                raise RuntimeError, "There is a bug in sha_an_padic."
-            S = shan.valuation()
-            if not self.is_surjective(p) and not self.is_reducible(p):
-                raise ValueError, "The mod-p Galois representation is neither surjective nor contained in a Borel group. Current knowledge about Euler systems does not provide an upper bound in this case. Try sha_an_padic for a conjectural bound."
-        else:
-            raise ValueError, "The curve has to have semi-stable reduction at p."
-
-        return S
-
-
-    def _multiple_of_degree_of_isogeny_to_optimal_curve(self):
-        M = self.isogeny_class()[1]
-        return Integer(misc.prod([x for x in M[0] if x], 1))
-
-    def L_ratio(self):
-        r"""
-        Returns the ratio $L(E,1)/\Omega$ as an exact rational
-        number. The result is \emph{provably} correct if the Manin
-        constant of the associated optimal quotient is $\leq 2$.  This
-        hypothesis on the Manin constant is true for all semistable
-        curves (i.e., squarefree conductor), by a theorem of Mazur
-        from his \emph{Rational Isogenies of Prime Degree} paper.
-
-        EXAMPLES:
-            sage: E = EllipticCurve([0, -1, 1, -10, -20])   # 11A  = X_0(11)
-            sage: E.L_ratio()
-            1/5
-            sage: E = EllipticCurve([0, -1, 1, 0, 0])       # X_1(11)
-            sage: E.L_ratio()
-            1/25
-            sage: E = EllipticCurve([0, 0, 1, -1, 0])       # 37A  (rank 1)
-            sage: E.L_ratio()
-            0
-            sage: E = EllipticCurve([0, 1, 1, -2, 0])       # 389A (rank 2)
-            sage: E.L_ratio()
-            0
-            sage: E = EllipticCurve([0, 0, 1, -38, 90])     # 361A (CM curve))
-            sage: E.L_ratio()
-            0
-            sage: E = EllipticCurve([0,-1,1,-2,-1])         # 141C (13-isogeny)
-            sage: E.L_ratio()
-            1
-            sage: E = EllipticCurve(RationalField(), [1, 0, 0, 1/24624, 1/886464])
-            sage: E.L_ratio()
-            2
-
-        WARNING: It's conceivable that machine floats are not large
-        enough precision for the computation; if this could be the
-        case a RuntimeError is raised.  The curve's real period would
-        have to be very small for this to occur.
-
-        ALGORITHM: Compute the root number.  If it is -1 then L(E,s)
-        vanishes to odd order at 1, hence vanishes.  If it is +1, use
-        a result about modular symbols and Mazur's "Rational Isogenies"
-        paper to determine a provably correct bound (assuming Manin
-        constant is <= 2) so that we can determine whether L(E,1) = 0.
-
-        AUTHOR: William Stein, 2005-04-20.
-        """
-        try:
-            return self.__lratio
-        except AttributeError:
-            pass
-
-        if not self.is_minimal():
-            self.__lratio = self.minimal_model().L_ratio()
-            return self.__lratio
-
-        if self.root_number() == -1:
-            self.__lratio = Q(0)
-            return self.__lratio
-
-        # Even root number.  Decide if L(E,1) = 0.  If E is a modular
-        # *OPTIMAL* quotient of J_0(N) elliptic curve, we know that T *
-        # L(E,1)/omega is an integer n, where T is the order of the
-        # image of the rational torsion point (0)-(oo) in E(Q), and
-        # omega is the least real Neron period.  (This is proved in my
-        # Ph.D. thesis, but is probably well known.)  We can easily
-        # compute omega to very high precision using AGM.  So to prove
-        # that L(E,1) = 0 we compute T/omega * L(E,1) to sufficient
-        # precision to determine it as an integer.  If eps is the
-        # error in computation of L(E,1), then the error in computing
-        # the product is (2T/Omega_E) * eps, and we need this to be
-        # less than 0.5, i.e.,
-        #          (2T/Omega_E) * eps < 0.5,
-        # so
-        #          eps < 0.5 * Omega_E / (2T) = Omega_E / (4*T).
-        #
-        # Since in general E need not be optimal, we have to choose
-        # eps = Omega_E/(8*t*B), where t is the exponent of E(Q)_tor,
-        # and is a multiple of the degree of an isogeny between E
-        # and the optimal curve.
-        #
-        # NOTES: We *do* have to worry about the Manin constant, since
-        # we are using the Neron model to compute omega, not the
-        # newform.  My theorem replaces the omega above by omega/c,
-        # where c is the Manin constant, and the bound must be
-        # correspondingly smaller.  If the level is square free, then
-        # the Manin constant is 1 or 2, so there's no problem (since
-        # we took 8 instead of 4 in the denominator).  If the level
-        # is divisible by a square, then the Manin constant could
-        # be a divisible by an arbitrary power of that prime, except
-        # that Edixhoven claims the primes that appear are <= 7.
-
-        t = self.torsion_subgroup().order()
-        omega = self.period_lattice()[0]
-        d = self._multiple_of_degree_of_isogeny_to_optimal_curve()
-        C = 8*d*t
-        eps = omega / C
-        # coercion of 10**(-15) to our real field is needed to
-        # make unambiguous comparison
-        if eps < R(10**(-15)):  # liberal bound on precision of float
-            raise RuntimeError, "Insufficient machine precision (=%s) for computation."%eps
-        sqrtN = 2*int(sqrt(self.conductor()))
-        k = sqrtN + 10
-        while True:
-            L1, error_bound = self.Lseries_at1(k)
-            if error_bound < eps:
-                n = int(round(L1*C/omega))
-                quo = Q(n) / Q(C)
-                self.__lratio = quo / self.real_components()
-                return self.__lratio
-            k += sqrtN
-            misc.verbose("Increasing precision to %s terms."%k)
-
-
-    def L1_vanishes(self):
-        """
-        Returns whether or not L(E,1) = 0. The result is provably
-        correct if the Manin constant of the associated optimal
-        quotient is <= 2.  This hypothesis on the Manin constant
-        is true for all curves of conductor <= 40000 (by Cremona) and
-        all semistable curves (i.e., squarefree conductor).
-
-        EXAMPLES:
-            sage: E = EllipticCurve([0, -1, 1, -10, -20])   # 11A  = X_0(11)
-            sage: E.L1_vanishes()
-            False
-            sage: E = EllipticCurve([0, -1, 1, 0, 0])       # X_1(11)
-            sage: E.L1_vanishes()
-            False
-            sage: E = EllipticCurve([0, 0, 1, -1, 0])       # 37A  (rank 1)
-            sage: E.L1_vanishes()
-            True
-            sage: E = EllipticCurve([0, 1, 1, -2, 0])       # 389A (rank 2)
-            sage: E.L1_vanishes()
-            True
-            sage: E = EllipticCurve([0, 0, 1, -38, 90])     # 361A (CM curve))
-            sage: E.L1_vanishes()
-            True
-            sage: E = EllipticCurve([0,-1,1,-2,-1])         # 141C (13-isogeny)
-            sage: E.L1_vanishes()
-            False
-
-        WARNING: It's conceivable that machine floats are not large
-        enough precision for the computation; if this could be the
-        case a RuntimeError is raised.  The curve's real period would
-        have to be very small for this to occur.
-
-        ALGORITHM: Compute the root number.  If it is -1 then L(E,s)
-        vanishes to odd order at 1, hence vanishes.  If it is +1, use
-        a result about modular symbols and Mazur's "Rational Isogenies"
-        paper to determine a provably correct bound (assuming Manin
-        constant is <= 2) so that we can determine whether L(E,1) = 0.
-
-        AUTHOR: William Stein, 2005-04-20.
-        """
-        return self.L_ratio() == 0
-
-    ########################################################################
-    # Functions related to bounding the order of Sha (provably correctly!)
-    # Heegner points and Kolyvagin's theorem
-    ########################################################################
-    def two_selmer_shabound(self):
-        """
-        Returns a bound on the dimension of Sha(E)[2], computed using
-        a 2-descent.
-        """
-        S = self.selmer_rank_bound()
-        r = self.rank()
-        t = self.two_torsion_rank()
-        b = S - r - t
-        if b % 2 != 0:
-            raise ArithmeticError, "There is a bug in two_selmer_shabound since it's %s, but it must be even."%b
-        return b
->>>>>>> c0de70a0
 
     def satisfies_heegner_hypothesis(self, D):
         """
@@ -3324,592 +2715,17 @@
         else:
             return _bound(P)
 
-
-## I removed these because some of the code they depend on --- namely kedlaya.m
-## can't be legally redistributed.
-##
-##     # This is the old version of padic_height that requires MAGMA:
-##     def padic_height_magma(self, p, P, prec=20):
-##         """
-##         Return the cyclotomic $p$-adic height of $P$, in the sense
-##         of Mazur and Tate.
-
-##         \note{This function requires that Magma to be installed on your
-##         computer.}
-
-##         INPUT:
-##             p -- prime
-##             P -- point
-##             prec -- integer (default: 20) affects the precision; the
-##                     precision is *not* guaranteed to be this high!
-##         OUTPUT:
-##             p-adic number
-##         """
-##         p = self.__check_padic_hypotheses(p)
-##         if not P in self:
-##             raise ArithmeticError, "P = (%s) must be a point on this curve"%P
-##         return padic_height.padic_height(self.a_invariants(), p, P, prec)
-
-
-##     # This is the old version of padic_regulator that requires MAGMA:
-##     def padic_regulator_magma(self, p, prec=20):
-##         """
-##         Return the cyclotomic $p$-adic regulator of $P$, in the sense
-##         of Mazur and Tate.
-
-##         \note{This function requires that Magma to be installed on your
-##         computer.}
-
-##         INPUT:
-##             p -- prime
-##             prec -- integer (default: 20) affects the precision; the
-##                     precision is *not* guaranteed to be this high!
-##         OUTPUT:
-##             p-adic number
-##         """
-##         p = self.__check_padic_hypotheses(p)
-##         return padic_height.padic_regulator(self.a_invariants(),
-##                                             p,
-##                                             self.gens(),
-##                                             prec)
-
-<<<<<<< HEAD
-=======
-    def padic_regulator(self, p, prec=20, height=None, check_hypotheses=True):
-        r"""
-        Computes the cyclotomic p-adic regulator of this curve.
-
-        This curve must be in minimal weierstrass form.
-
-        INPUT:
-            p -- prime >= 5
-            prec -- answer will be returned modulo p^prec
-            height -- precomputed height function. If not supplied, this
-                 function will call padic_height to compute it.
-            check_hypotheses -- boolean, whether to check that this is a
-                 curve for which the p-adic height makes sense
-
-        OUTPUT:
-            The p-adic cyclotomic regulator of this curve, to the requested
-            precision.
-
-            If the rank is 0, we output 1.
-
-        TODO:
-            -- remove restriction that curve must be in minimal weierstrass
-            form. This is currently required for E.gens().
-
-        AUTHORS:
-            -- Liang Xiao, original implementation at the 2006 MSRI graduate
-            workshop on modular forms
-            -- David Harvey (2006-09-13), cleaned up and integrated into SAGE,
-            removed some redundant height computations
-            -- chris wuthrich (22/05/2007), added multiplicative and supersingular cases
-            -- David Harvey (2007-09-20), fixed some precision loss that was occurring
-
-        EXAMPLES:
-            sage: E = EllipticCurve("37a")
-            sage: E.padic_regulator(5, 10)
-            4*5 + 3*5^2 + 3*5^3 + 4*5^4 + 4*5^5 + 5^6 + 4*5^8 + 3*5^9 + O(5^10)
-
-        An anomalous case:
-            sage: E.padic_regulator(53, 10)
-            27*53^-1 + 22 + 32*53 + 5*53^2 + 42*53^3 + 20*53^4 + 43*53^5 + 30*53^6 + 17*53^7 + 22*53^8 + O(53^9)
-
-        An anomalous case where the precision drops some:
-            sage: E = EllipticCurve("5077a")
-            sage: E.padic_regulator(5, 10)
-            4*5 + 3*5^2 + 2*5^4 + 2*5^5 + 2*5^6 + 2*5^8 + 3*5^9 + O(5^10)
-
-        Check that answers agree over a range of precisions:
-            sage: max_prec = 30    # make sure we get past p^2    # long time
-            sage: full = E.padic_regulator(5, max_prec)           # long time
-            sage: for prec in range(1, max_prec):                 # long time
-            ...       assert E.padic_regulator(5, prec) == full   # long time
-
-        """
-        if check_hypotheses:
-            if not p.is_prime():
-                raise ValueError, "p = (%s) must be prime"%p
-            if p == 2:
-                raise ValueError, "p must be odd"   # todo
-            if self.conductor() % (p**2) == 0:
-                raise ArithmeticError, "p must be a semi-stable prime"
-
-        if self.conductor() % p == 0:
-            Eq = self.tate_curve(p)
-            reg = Eq.padic_regulator(prec=prec)
-            return reg
-        elif self.ap(p) % p == 0:
-            lp = self.padic_lseries(p)
-            reg = lp.Dp_valued_regulator(prec=prec)
-            return reg
-        else:
-            if height is None:
-                height = self.padic_height(p, prec, check_hypotheses=False)
-            d = self.padic_height_pairing_matrix(p=p, prec=prec, height=height, check_hypotheses=False)
-            if d.nrows() == 0:
-                return d.base_ring()(1)
-            return d.determinant()
-
-
-    def padic_height_pairing_matrix(self, p, prec=20, height=None, check_hypotheses=True):
-        r"""
-        Computes the cyclotomic $p$-adic height pairing matrix of this
-        curve with respect to the basis self.gens() for the
-        Mordell-Weil group for a given odd prime p of good ordinary reduction.
-
-        This curve must be in minimal weierstrass form.
-
-        INPUT:
-            p -- prime >= 5
-            prec -- answer will be returned modulo p^prec
-            height -- precomputed height function. If not supplied, this
-                 function will call padic_height to compute it.
-            check_hypotheses -- boolean, whether to check that this is a
-                 curve for which the p-adic height makes sense
-
-        OUTPUT:
-            The p-adic cyclotomic height pairing matrix of this curve
-            to the given precision.
-
-        TODO:
-            -- remove restriction that curve must be in minimal weierstrass
-            form. This is currently required for E.gens().
-
-        AUTHORS:
-            -- David Harvey, Liang Xiao, Robert Bradshaw, Jennifer
-            Balakrishnan, original implementation at the 2006 MSRI
-            graduate workshop on modular forms
-            -- David Harvey (2006-09-13), cleaned up and integrated into SAGE,
-            removed some redundant height computations
-
-        EXAMPLES:
-            sage: E = EllipticCurve("37a")
-            sage: E.padic_height_pairing_matrix(5, 10)
-            [4*5 + 3*5^2 + 3*5^3 + 4*5^4 + 4*5^5 + 5^6 + 4*5^8 + 3*5^9 + O(5^10)]
-
-
-        A rank two example:
-            sage: e =EllipticCurve('389a')
-            sage: e._set_gens([e(-1, 1), e(1,0)])  # avoid platform dependent gens
-            sage: e.padic_height_pairing_matrix(5,10)
-            [2*5 + 2*5^2 + 4*5^3 + 3*5^4 + 3*5^5 + 4*5^6 + 3*5^7 + 4*5^8 + O(5^10)           4*5 + 3*5^3 + 2*5^4 + 5^5 + 3*5^7 + 3*5^8 + 2*5^9 + O(5^10)]
-            [          4*5 + 3*5^3 + 2*5^4 + 5^5 + 3*5^7 + 3*5^8 + 2*5^9 + O(5^10)             5 + 4*5^2 + 4*5^3 + 2*5^4 + 4*5^5 + 5^6 + 4*5^9 + O(5^10)]
-
-        An anomalous rank 3 example:
-            sage: e = EllipticCurve("5077a")
-            sage: e._set_gens([e(-1,3), e(2,0), e(4,6)])
-            sage: e.padic_height_pairing_matrix(5,4)
-            [                1 + 5 + O(5^4)       1 + 4*5 + 2*5^3 + O(5^4)           2*5 + 3*5^3 + O(5^4)]
-            [      1 + 4*5 + 2*5^3 + O(5^4)       2 + 5^2 + 3*5^3 + O(5^4)     3 + 4*5^2 + 4*5^3 + O(5^4)]
-            [          2*5 + 3*5^3 + O(5^4)     3 + 4*5^2 + 4*5^3 + O(5^4) 4 + 5 + 3*5^2 + 3*5^3 + O(5^4)]
-        """
-        if check_hypotheses:
-            p = self.__check_padic_hypotheses(p)
-
-        K = Qp(p, prec=prec)
-
-        rank = self.rank()
-        M = matrix.matrix(K, rank, rank, 0)
-        if rank == 0:
-            return M
-
-        basis = self.gens()
-
-        if height is None:
-            height = self.padic_height(p, prec, check_hypotheses=False)
-
-        # Use <P, Q> =1/2*( h(P + Q) - h(P) - h(Q) )
-
-        point_height = [height(P) for P in basis]
-        for i in range(rank):
-            for j in range(i+1, rank):
-                M[i, j] = M[j, i] = ( height(basis[i] + basis[j]) - point_height[i] - point_height[j] ) / 2
-        for i in range(rank):
-            M[i,i] = point_height[i]
-        return M
-
-
-
-    class _DivPolyContext:
-        r"""
-        This class implements the algorithm in Section 3 of "Efficient
-        Computation of p-adic Heights" (David Harvey, still in draft form).
-
-        The constructor takes as input an elliptic curve $E/\QQ$ with integer
-        coefficients, a rational point $P$ that reduces to a non-singular
-        point at all primes, and a ring $R$ in which $2$ is invertible.
-        Typically $R$ will be $\ZZ/R\ZZ$ for some positive integer $R$.
-
-        One then calls triple(m) for an integer $m \geq 1$; it returns a
-        triple $(a', b', d')$ such that if the point $mQ$ has coordinates
-        $(a/d^2, b/d^3)$, then we have $a' \equiv a$, $b' \equiv \pm b$,
-        $d' \equiv \pm d$ all modulo $R$.
-
-        Note the ambiguity of signs for $b'$ and $d'$. There's not much one
-        can do about this, but at least one can say that the sign for $b'$
-        will match the sign for $d'$.
-
-        Complexity is soft $O(\log R \log^2 m)$.
-
-        AUTHOR:
-            -- David Harvey (2007-02)
-
-        EXAMPLES:
-
-        37a has trivial tamagawa numbers so all points have nonsingular
-        reduction at all primes:
-            sage: E = EllipticCurve("37a")
-            sage: P = E([0,-1]); P
-            (0 : -1 : 1)
-            sage: 19*P
-            (-59997896/67387681 : 88075171080/553185473329 : 1)
-            sage: R = Integers(625)
-            sage: C = E._DivPolyContext(E, R, P)
-            sage: C.triple(19)
-            (229, 170, 541)
-            sage: -59997896 % 625
-            229
-            sage: 67387681.sqrt()
-            8209
-            sage: -8209 % 625          # note sign is flipped
-            541
-            sage: 641260644409 % 625   # sign flipped here too
-            34
-
-        Test over a range of $n$ for a single curve with fairly random
-        coefficients:
-            sage: R = Integers(625)
-            sage: E = EllipticCurve([4, -11, 17, -8, -10])
-            sage: P = E.gens()[0] * LCM(E.tamagawa_numbers())
-            sage: C = E._DivPolyContext(E, R, P)
-            sage: Q = E(0)
-            sage: for n in range(1, 25):
-            ...      Q = Q + P
-            ...      naive = R(Q[0].numerator()),  \
-            ...              R(Q[1].numerator()),  \
-            ...              R(Q[0].denominator().sqrt())
-            ...      triple = C.triple(n)
-            ...      assert (triple[0] == naive[0]) and ( \
-            ...        (triple[1] == naive[1] and triple[2] == naive[2]) or \
-            ...        (triple[1] == -naive[1] and triple[2] == -naive[2])), \
-            ...           "_DivPolyContext.triple() gave an incorrect answer"
-
-        """
-        def __init__(self, E, R, P):
-            alpha = R(P[0].numerator())
-            beta = R(P[1].numerator())
-            d = R(P[0].denominator().sqrt())
-
-            a1 = R(E.a1()) * d
-            a3 = R(E.a3()) * d**3
-
-            b2 = R(E.b2()) * d**2
-            b4 = R(E.b4()) * d**4
-            b6 = R(E.b6()) * d**6
-            b8 = R(E.b8()) * d**8
-
-            B4 = 6*alpha**2 + b2*alpha + b4
-            B6 = 4*alpha**3 + b2*alpha**2 + 2*b4*alpha + b6
-            B8 = 3*alpha**4 + b2*alpha**3 + 3*b4*alpha**2 + 3*b6*alpha + b8
-
-            self.E = E
-            self.R = R
-            self.alpha = alpha
-            self.beta = beta
-            self.d = d
-            self.a1 = a1
-            self.a3 = a3
-            self.b2 = b2
-            self.b4 = b4
-            self.b6 = b6
-            self.b8 = b8
-            self.B4 = B4
-            self.B6 = B6
-            self.B6_sqr = B6*B6
-            self.B8 = B8
-            self.T = 2*beta + a1*alpha + a3
-
-            self.g_cache = \
-                  {0 : R(0), 1 : R(1), 2 : R(-1), 3 : B8, 4 : B6**2 - B4*B8}
-            self.psi_cache = {}
-            self.theta_cache = {}
-            self.omega_cache = {1 : beta}
-
-
-        def g(self, n):
-            r"""
-            Returns $\hat g_n(P)$ as defined in the paper mentioned above.
-            """
-            # try to get cached value
-            try:
-                return self.g_cache[n]
-            except KeyError:
-                pass
-
-            # didn't work, have to compute it
-            g = self.g
-            m = n // 2
-            if n & 1:
-                prod1 = g(m+2) * g(m)**3
-                prod2 = g(m-1) * g(m+1)**3
-
-                if m & 1:
-                    X = prod1 - self.B6_sqr * prod2
-                else:
-                    X = self.B6_sqr * prod1 - prod2
-            else:
-                X = g(m) * (g(m-2) * g(m+1)**2 - g(m+2) * g(m-1)**2)
-
-            self.g_cache[n] = X
-            return X
-
-
-        def psi(self, n):
-            r"""
-            Returns $\hat \psi_n(P)$ as defined in the paper mentioned above.
-            """
-            # try to get cached value
-            try:
-                return self.psi_cache[n]
-            except KeyError:
-                assert n >= 0
-
-            # didn't work, have to compute it
-            X = self.g(n)
-            if n & 1 == 0:
-                X = X * self.T
-
-            self.psi_cache[n] = X
-            return X
-
-
-        def theta(self, n):
-            r"""
-            Returns $\hat \theta g_n(P)$ as defined in the paper mentioned above.
-            """
-            # try to get cached value
-            try:
-                return self.theta_cache[n]
-            except KeyError:
-                assert n >= 1
-
-            # didn't work, have to compute it
-            X = self.alpha * self.psi(n)**2 - self.psi(n-1) * self.psi(n+1)
-            self.theta_cache[n] = X
-            return X
-
-
-        def omega(self, n):
-            r"""
-            Returns $\hat \omega g_n(P)$ as defined in the paper mentioned above.
-            """
-            # try to get cached value
-            try:
-                return self.omega_cache[n]
-            except KeyError:
-                assert n >= 2
-
-            # didn't work, have to compute it
-            X = self.g(n-2) * self.g(n+1)**2 - self.g(n+2) * self.g(n-1)**2
-            if n & 1 == 1:
-                X = X * self.T
-            X = (X + (self.a1 * self.theta(n) + self.a3 * self.psi(n)**2) \
-                                                          * self.psi(n)) / -2
-
-            self.omega_cache[n] = X
-            return X
->>>>>>> c0de70a0
-
-
-
     padic_regulator = padics.padic_regulator
 
-<<<<<<< HEAD
     padic_height_pairing_matrix = padics.padic_height_pairing_matrix
 
     padic_height = padics.padic_height
-=======
-    def padic_height(self, p, prec=20, sigma=None, check_hypotheses=True):
-        r"""
-        Computes the cyclotomic p-adic height.
-
-        The equation of the curve must be minimal at $p$.
-
-        INPUT:
-            p -- prime >= 5 for which the curve has semi-stable reduction
-            prec -- integer >= 1, desired precision of result
-            sigma -- precomputed value of sigma. If not supplied, this function
-                 will call padic_sigma to compute it.
-            check_hypotheses -- boolean, whether to check that this is a
-                 curve for which the p-adic height makes sense
-
-        OUTPUT:
-            A function that accepts two parameters:
-              * a Q-rational point on the curve whose height should be computed
-              * optional boolean flag "check": if False, it skips some
-                input checking,
-            and returns the p-adic height of that point to the desired
-            precision.
-
-        AUTHORS:
-            -- Jennifer Balakrishnan: original code developed at the 2006
-            MSRI graduate workshop on modular forms
-            -- David Harvey (2006-09-13): integrated into SAGE, optimised
-            to speed up repeated evaluations of the returned height function,
-            addressed some thorny precision questions
-            -- David Harvey (2006-09-30): rewrote to use division polynomials
-            for computing denominator of $nP$.
-            -- David Harvey (2007-02): cleaned up according to algorithms
-            in "Efficient Computation of p-adic Heights"
-            -- chris wuthrich (05/2007): added supersingular and multiplicative heights
-
-        EXAMPLES:
-            sage: E = EllipticCurve("37a")
-            sage: P = E.gens()[0]
-            sage: h = E.padic_height(5, 10)
-            sage: h(P)
-            4*5 + 3*5^2 + 3*5^3 + 4*5^4 + 4*5^5 + 5^6 + 4*5^8 + 3*5^9 + O(5^10)
-
-        An anomalous case:
-            sage: h = E.padic_height(53, 10)
-            sage: h(P)
-            27*53^-1 + 22 + 32*53 + 5*53^2 + 42*53^3 + 20*53^4 + 43*53^5 + 30*53^6 + 17*53^7 + 22*53^8 + 35*53^9 + O(53^10)
-
-        Boundary case:
-            sage: E.padic_height(5, 3)(P)
-            4*5 + 3*5^2 + O(5^3)
-
-        A case that works the division polynomial code a little harder:
-            sage: E.padic_height(5, 10)(5*P)
-            4*5^3 + 3*5^4 + 3*5^5 + 4*5^6 + 4*5^7 + 5^8 + O(5^10)
-
-        Check that answers agree over a range of precisions:
-            sage: max_prec = 30    # make sure we get past p^2    # long time
-            sage: full = E.padic_height(5, max_prec)(P)           # long time
-            sage: for prec in range(1, max_prec):                 # long time
-            ...       assert E.padic_height(5, prec)(P) == full   # long time
-
-        A supersingular prime for a curve:
-            sage: E = EllipticCurve('37a')
-            sage: E.is_supersingular(3)
-            True
-            sage: h = E.padic_height(3, 5)
-            sage: h(E.gens()[0])
-            (2*3 + 2*3^2 + 3^3 + 2*3^4 + 2*3^5 + O(3^6), 3^2 + 3^3 + 3^4 + 3^5 + O(3^7))
-            sage: E.padic_regulator(5)
-            4*5 + 3*5^2 + 3*5^3 + 4*5^4 + 4*5^5 + 5^6 + 4*5^8 + 3*5^9 + 3*5^10 + 5^11 + 5^12 + 3*5^13 + 3*5^15 + 2*5^16 + 3*5^17 + 2*5^18 + O(5^20)
-            sage: E.padic_regulator(3, 5)
-            (2*3 + O(3^3), 2*3^2 + O(3^4))
-
-        A torsion point in both the good and supersingular cases:
-            sage: E = EllipticCurve('11a')
-            sage: P = E.torsion_subgroup().gens()[0]; P
-            (5 : 5 : 1)
-            sage: h = E.padic_height(19, 5)
-            sage: h(P)
-            0
-            sage: h = E.padic_height(5, 5)
-            sage: h(P)
-            0
-        """
-        if check_hypotheses:
-            if not p.is_prime():
-                raise ValueError, "p = (%s) must be prime"%p
-            if p == 2:
-                raise ValueError, "p must be odd"   # todo
-            if self.conductor() % (p**2) == 0:
-                raise ArithmeticError, "p must be a semi-stable prime"
-
-        prec = int(prec)
-        if prec < 1:
-            raise ValueError, "prec (=%s) must be at least 1" % prec
-
-        if self.conductor() % p == 0:
-            Eq = self.tate_curve(p,prec=prec)
-            return Eq.height(prec=prec)
-        elif self.ap(p) % p == 0:
-            lp = self.padic_lseries(p)
-            return lp.Dp_valued_height(prec=prec)
-
-        # else good ordinary case
-
-        # For notation and definitions, see "Efficient Computation of
-        # p-adic Heights", David Harvey (unpublished)
-
-        n1 = self.change_ring(rings.GF(p)).cardinality()
-        n2 = arith.LCM(self.tamagawa_numbers())
-        n = arith.LCM(n1, n2)
-        m = int(n / n2)
-
-        adjusted_prec = prec + 2 * arith.valuation(n, p)   # this is M'
-        R = rings.Integers(p ** adjusted_prec)
-
-        if sigma is None:
-            sigma = self.padic_sigma(p, adjusted_prec, check_hypotheses=False)
-
-        # K is the field for the final result
-        K = Qp(p, prec=adjusted_prec-1)
-        E = self
-
-        def height(P, check=True):
-            if P.is_finite_order():
-                return K(0)
-
-            if check:
-                assert P.curve() == E, "the point P must lie on the curve " \
-                       "from which the height function was created"
-
-            Q = n2 * P
-            C = E._DivPolyContext(E, R, Q)
-
-            alpha, beta, d = C.triple(m)
-
-            assert beta.lift() % p != 0, "beta should be a unit!"
-            assert d.lift() % p == 0, "d should not be a unit!"
-
-            t = -d * alpha / beta
-
-            total = R(1)
-            t_power = t
-            for k in range(2, adjusted_prec + 1):
-                total = total + t_power * sigma[k].lift()
-                t_power = t_power * t
-            total = (-alpha / beta) * total
-
-            L = Qp(p, prec=adjusted_prec)
-            total = L(total.lift(), adjusted_prec)   # yuck... get rid of this lift!
-            answer = total.log() * 2 / n**2
-
-            if check:
-                assert answer.precision_absolute() >= prec, "we should have got an " \
-                       "answer with precision at least prec, but we didn't."
-            return K(answer)
-
-
-        # (man... I love python's local function definitions...)
-        return height
->>>>>>> c0de70a0
 
     padic_sigma = padics.padic_sigma
 
     padic_E2 = padics.padic_E2
 
     matrix_of_frobenius = padics.matrix_of_frobenius
-
-
-
-
-##     # This is the old version of padic_E2 that requires MAGMA:
-##     def padic_E2_magma(self, p, prec=20):
-##         """
-##         Return the value of the $p$-adic.
-##         """
-##         p = self.__check_padic_hypotheses(p)
-##         c4, c6 = self.c_invariants()
-##         return padic_height.padic_E2_of_c4c6(c4, c6, p, prec)
-
 
     # def weierstrass_p(self):
     #         # TODO: add allowing negative valuations for power series
